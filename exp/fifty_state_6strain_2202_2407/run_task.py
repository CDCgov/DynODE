# ruff: noqa: E402
import argparse
import json
import os
import shutil
import sys

import jax
import numpy as np

# adding things to path since in a docker container pathing gets changed
sys.path.append("/app/")
sys.path.append("/input/exp/fifty_state_6strain_2202_2407/")
print(os.getcwd())
# sys.path.append(".")
# sys.path.append(os.getcwd())
import jax.numpy as jnp
import pandas as pd
from exp.fifty_state_6strain_2202_2407.inferer_smh_nb import SMHInferer
from mechanistic_model.abstract_azure_runner import AbstractAzureRunner
from mechanistic_model.covid_sero_initializer import CovidSeroInitializer
from mechanistic_model.mechanistic_runner import MechanisticRunner
from mechanistic_model.utils import combine_strains, combined_strains_mapping
from model_odes.seip_model import seip_ode2

jax.config.update("jax_enable_x64", True)


def rework_initial_state(initial_state):
    """
    Take the original `initial_state` which is (4, 16, 3, 5), collapsing the
    strain 0 and 1 into 0, and collapsing wane 3 and 4 into 3, resulting in
    a 3-strain initial_state with (4, 8, 3, 4).
    """
    hist_map, strain_map = combined_strains_mapping(1, 0, 3)
    s_new_1 = combine_strains(
        initial_state[0], hist_map, strain_map, 3, strain_axis=False
    )[:, :, :, :]
    s_new_2 = jnp.ones((4, 8, 3, 4)) * s_new_1[:, :, :, :4]
    s_new = s_new_2.at[:, :, :, 3].add(s_new_1[:, :, :, 4])
    e_new = combine_strains(
        initial_state[1], hist_map, strain_map, 3, strain_axis=True
    )[:, :, :, :]
    i_new = combine_strains(
        initial_state[2], hist_map, strain_map, 3, strain_axis=True
    )[:, :, :, :]
    c_new = initial_state[3][:, :, :, :]
    concatenate_shp = list(e_new.shape)
    concatenate_shp[3] = 3
    e_new = jnp.concatenate((e_new, jnp.zeros(tuple(concatenate_shp))), axis=3)
    i_new = jnp.concatenate((i_new, jnp.zeros(tuple(concatenate_shp))), axis=3)
    c_new = jnp.concatenate((c_new, jnp.zeros(tuple(concatenate_shp))), axis=3)
    initial_state = (
        s_new[:, 0:7, ...],
        e_new[:, 0:7, ...],
        i_new[:, 0:7, ...],
        c_new[:, 0:7, ...],
    )
    return initial_state


class EpochOneRunner(AbstractAzureRunner):
    # __init__ already implemented by the abstract case
    def __init__(self, azure_output_dir):
        super().__init__(azure_output_dir)

    def process_state(self, state, jobid=None, jobid_in_path=False):
        model_day = 890
        # step 1: define your paths, now in the input
        state_config_path = os.path.join(
            "/input/exp/fifty_state_6strain_2202_2407/states", state
        )
        if jobid_in_path:
            state_config_path = os.path.join(
                "/input/exp/fifty_state_6strain_2202_2407",
                jobid,
                "states",
                state,
            )
        # state_config_path = "exp/fifty_state_sero_second_try/" + args.state + "/"
        print("Running the following state: " + state + "\n")
        # global_config include definitions such as age bin bounds and strain definitions
        # Any value or data structure that needs context to be interpretted is here.
        GLOBAL_CONFIG_PATH = os.path.join(state_config_path, "config_global.json")
        # a temporary global config that matches with original initializer
        TEMP_GLOBAL_CONFIG_PATH = os.path.join(
            state_config_path, "temp_config_global.json"
        )
        global_js = json.load(open(GLOBAL_CONFIG_PATH))
        global_js["NUM_STRAINS"] = 3
        global_js["NUM_WANING_COMPARTMENTS"] = 5
        global_js["WANING_TIMES"] = [70, 70, 70, 129, 0]
        json.dump(global_js, open(TEMP_GLOBAL_CONFIG_PATH, "w"))

        # defines the init conditions of the scenario: pop size, initial infections etc.
        INITIALIZER_CONFIG_PATH = os.path.join(
            state_config_path, "config_initializer.json"
        )
        # defines prior __distributions__ for inferring runner variables.
        INFERER_CONFIG_PATH = os.path.join(state_config_path, "config_inferer.json")
        # save copies of the used config files to output for reproducibility purposes
        shutil.copy(
            GLOBAL_CONFIG_PATH,
            self.azure_output_dir + "config_global_used.json",
        )
        shutil.copy(
            INFERER_CONFIG_PATH,
            self.azure_output_dir + "config_inferer_used.json",
        )
        shutil.copy(
            INITIALIZER_CONFIG_PATH,
            self.azure_output_dir + "config_initializer_used.json",
        )
        # sets up the initial conditions, initializer.get_initial_state() passed to runner
        initializer = CovidSeroInitializer(
            INITIALIZER_CONFIG_PATH, TEMP_GLOBAL_CONFIG_PATH
        )
        runner = MechanisticRunner(seip_ode2)
        initial_state = initializer.get_initial_state()
        initial_state = rework_initial_state(initial_state)
        inferer = SMHInferer(
            GLOBAL_CONFIG_PATH, INFERER_CONFIG_PATH, runner, initial_state
        )

        hosp_data_filename = "%s_hospitalization.csv" % (
            initializer.config.REGIONS[0].replace(" ", "_")
        )
        hosp_data_path = os.path.join(inferer.config.HOSP_PATH, hosp_data_filename)
        hosp_data = pd.read_csv(hosp_data_path)
        hosp_data["date"] = pd.to_datetime(hosp_data["date"])
        # special setting for HI
        if state == "HI":
            hosp_data.loc[
                (hosp_data["date"] > pd.to_datetime("2022-08-01"))
                & (hosp_data["agegroup"] == "0-17"),
                "hosp",
            ] = np.nan
            hosp_data.loc[
                (hosp_data["date"] > pd.to_datetime("2024-04-20"))
                & (hosp_data["agegroup"] == "65+"),
                "hosp",
            ] = np.nan
        # align hosp to infections assuming 7-day inf -> hosp delay
        hosp_data["day"] = (
            hosp_data["date"] - pd.to_datetime(inferer.config.INIT_DATE)
        ).dt.days - 7
        # only keep hosp data that aligns to our initial date
        # sort ascending
        hosp_data = hosp_data.loc[
            (hosp_data["day"] >= 0) & (hosp_data["day"] <= model_day)
        ].sort_values(by=["day", "agegroup"], ascending=True, inplace=False)
        # save a timelines df to paste into the timelines csv later on
        obs_hosp_timeline = pd.DataFrame({"date": hosp_data["date"].unique()})
        obs_hosp_timeline = pd.merge(
            obs_hosp_timeline, hosp_data, on="date"
        ).drop(["day"], axis=1)
        obs_hosp_timeline = obs_hosp_timeline.pivot(
            index="date", columns="agegroup", values="hosp"
        )
        obs_hosp_timeline.columns = [
            "obs_hosp_" + col.replace("-", "_")
            for col in obs_hosp_timeline.columns
        ]

        obs_hosp_timeline = obs_hosp_timeline.reset_index()
        # make hosp into day x agegroup matrix
        obs_hosps = hosp_data.groupby(["day"])["hosp"].apply(np.array)
        obs_hosps_days = obs_hosps.index.to_list()
        obs_hosps = jnp.array(obs_hosps.to_list())

        sero_data_filename = "%s_sero.csv" % (
            initializer.config.REGIONS[0].replace(" ", "_")
        )
        sero_data_path = os.path.join(inferer.config.SERO_PATH, sero_data_filename)
        sero_data = pd.read_csv(sero_data_path)
        sero_data["date"] = pd.to_datetime(sero_data["date"])
        # align sero to infections assuming 14-day seroconversion delay
        sero_data["day"] = (
            sero_data["date"] - pd.to_datetime(inferer.config.INIT_DATE)
        ).dt.days - 14
        sero_data = sero_data.loc[
            (sero_data["day"] >= 0) & (sero_data["day"] <= model_day)
        ].sort_values(by=["day", "age"], ascending=True, inplace=False)
        # transform data to logit scale
        sero_data["logit_rate"] = np.log(
            sero_data["rate"] / (100.0 - sero_data["rate"])
        )
        # make sero into day x agegroup matrix
        obs_sero_lmean = sero_data.groupby(["day"])["logit_rate"].apply(np.array)
        obs_sero_days = obs_sero_lmean.index.to_list()
        obs_sero_lmean = jnp.array(obs_sero_lmean.to_list())
        obs_sero_lmean = obs_sero_lmean.at[np.isinf(obs_sero_lmean)].set(jnp.nan)
        # set sero sd, currently this is an arbitrary tunable parameters
        # dependent on sero sample size.
        obs_sero_n = sero_data.groupby(["day"])["n"].apply(np.array)
        obs_sero_lsd = 1.0 / jnp.sqrt(jnp.array(obs_sero_n.to_list()))
        obs_sero_lsd = obs_sero_lsd.at[jnp.isnan(obs_sero_lsd)].set(0.5)

        var_data_filename = "%s_strain_prop.csv" % (
            initializer.config.REGIONS[0].replace(" ", "_")
        )
<<<<<<< HEAD
        var_data_path = os.path.join(inferer.config.VAR_PATH, var_data_filename)
        # currently working up to third strain which is XBB1
=======
        var_data_path = os.path.join(
            inferer.config.VAR_PATH, var_data_filename
        )
>>>>>>> 9b7681a4
        var_data = pd.read_csv(var_data_path)
        var_data = var_data[var_data["strain"] < 6]  # up to strain 5
        var_data["date"] = pd.to_datetime(var_data["date"])
        var_data["day"] = (
            var_data["date"] - pd.to_datetime("2022-02-11")
        ).dt.days  # no shift in alignment for variants
        var_data = var_data.loc[
            (var_data["day"] >= 0) & (var_data["day"] <= model_day)
        ].sort_values(by=["day", "strain"], ascending=True, inplace=False)
        obs_var_prop = var_data.groupby(["day"])["share"].apply(np.array)
        obs_var_days = obs_var_prop.index.to_list()
        obs_var_prop = jnp.array(obs_var_prop.to_list())
        # renormalizing the var prop
        obs_var_prop = obs_var_prop / jnp.sum(obs_var_prop, axis=1)[:, None]
        obs_var_sd = 80 / jnp.sqrt(jnp.sum(inferer.config.POPULATION))

        inferer.infer(
            obs_hosps,
            obs_hosps_days,
            obs_sero_lmean,
            obs_sero_lsd,
            obs_sero_days,
            obs_var_prop,
            obs_var_days,
            obs_var_sd,
        )
        # plot the 4 compartments summed across all age bins and immunity status
        # if not os.path.exists(save_path):
        #     os.makedirs(save_path, exist_ok=True)
        # print("Saving posterior samples to %s" % save_path)
        # saves all posterior samples including deterministic parameters
        self.save_inference_posteriors(inferer)
        # inferer.checkpoint(
        #     save_path + "checkpoint.json", group_by_chain=True
        # )
        self.save_inference_timelines(
            inferer, particles_saved=3, extra_timelines=obs_hosp_timeline
        )


parser = argparse.ArgumentParser()
parser.add_argument(
    "-s",
    "--state",
    type=str,
    help="directory for the state to run, resembles USPS code of the state",
)

parser.add_argument(
    "-j", "--jobid", type=str, help="job-id of the state being run on Azure"
)

if __name__ == "__main__":
    args = parser.parse_args()
    jobid = args.jobid
    state = args.state
    # we are going to be rerouting stdout and stderror to files in our output blob
    # stdout = sys.stdout
    # stderror = sys.stderr
    save_path = "/output/fifty_state_6strain_2202_2407/%s/%s/" % (jobid, state)
    runner = EpochOneRunner(save_path)
    runner.process_state(state, jobid, jobid_in_path=True)<|MERGE_RESOLUTION|>--- conflicted
+++ resolved
@@ -151,15 +151,14 @@
         ].sort_values(by=["day", "agegroup"], ascending=True, inplace=False)
         # save a timelines df to paste into the timelines csv later on
         obs_hosp_timeline = pd.DataFrame({"date": hosp_data["date"].unique()})
-        obs_hosp_timeline = pd.merge(
-            obs_hosp_timeline, hosp_data, on="date"
-        ).drop(["day"], axis=1)
+        obs_hosp_timeline = pd.merge(obs_hosp_timeline, hosp_data, on="date").drop(
+            ["day"], axis=1
+        )
         obs_hosp_timeline = obs_hosp_timeline.pivot(
             index="date", columns="agegroup", values="hosp"
         )
         obs_hosp_timeline.columns = [
-            "obs_hosp_" + col.replace("-", "_")
-            for col in obs_hosp_timeline.columns
+            "obs_hosp_" + col.replace("-", "_") for col in obs_hosp_timeline.columns
         ]
 
         obs_hosp_timeline = obs_hosp_timeline.reset_index()
@@ -199,14 +198,7 @@
         var_data_filename = "%s_strain_prop.csv" % (
             initializer.config.REGIONS[0].replace(" ", "_")
         )
-<<<<<<< HEAD
         var_data_path = os.path.join(inferer.config.VAR_PATH, var_data_filename)
-        # currently working up to third strain which is XBB1
-=======
-        var_data_path = os.path.join(
-            inferer.config.VAR_PATH, var_data_filename
-        )
->>>>>>> 9b7681a4
         var_data = pd.read_csv(var_data_path)
         var_data = var_data[var_data["strain"] < 6]  # up to strain 5
         var_data["date"] = pd.to_datetime(var_data["date"])
