--- conflicted
+++ resolved
@@ -18,17 +18,9 @@
 from model_odes.seip_model import seip_ode2
 
 plt.switch_backend("agg")
-<<<<<<< HEAD
-model_day = 880
-suffix = "_v1_5strain"
-az_output_path = "/output/fifty_state_5strain_2202_2404/SMH_5strains_071624/"
-=======
 model_day = 800
 suffix = "_v16_5strain"
-az_output_path = (
-    "/output/fifty_state_5strain_2202_2404/SMH_5strains_240807_v16/"
-)
->>>>>>> 9b7681a4
+az_output_path = "/output/fifty_state_5strain_2202_2404/SMH_5strains_240807_v16/"
 pdf_filename = f"output/obs_vs_fitted{suffix}.pdf"
 
 
@@ -138,98 +130,15 @@
         k: jnp.median(jnp.array(v), axis=(0, 1)) for k, v in post_samp.items()
     }
 
-<<<<<<< HEAD
-    return post_samp, fitted_medians
-
-
-def replace_and_simulate(inferer, runner, fitted_medians):
-    m = copy.deepcopy(inferer)
-    m.config.INITIAL_INFECTIONS_SCALE = fitted_medians["INITIAL_INFECTIONS_SCALE"]
-    m.config.INTRODUCTION_TIMES = [
-        fitted_medians["INTRODUCTION_TIMES_0"],
-        fitted_medians["INTRODUCTION_TIMES_1"],
-        fitted_medians["INTRODUCTION_TIMES_2"],
-        fitted_medians["INTRODUCTION_TIMES_3"],
-    ]
-    m.config.STRAIN_R0s = jnp.array(
-        [
-            fitted_medians["STRAIN_R0s_0"],
-            fitted_medians["STRAIN_R0s_1"],
-            fitted_medians["STRAIN_R0s_2"],
-            fitted_medians["GlobalR0"],
-            fitted_medians["Global_R0"],
-        ]
-    )
-    m.config.STRAIN_INTERACTIONS = jnp.array(
-        [
-            [fitted_medians["STRAIN_INTERACTIONS_0_0"], 1.0, 1.0, 1.0, 1.0],
-            [fitted_medians["STRAIN_INTERACTIONS_1_0"], 1.0, 1.0, 1.0, 1.0],
-            [
-                fitted_medians["STRAIN_INTERACTIONS_2_0"],
-                fitted_medians["STRAIN_INTERACTIONS_2_1"],
-                1.0,
-                1.0,
-                1.0,
-            ],
-            [
-                0.5,
-                fitted_medians["STRAIN_INTERACTIONS_3_1"],
-                fitted_medians["STRAIN_INTERACTIONS_3_2"],
-                1.0,
-                1.0,
-            ],
-            [
-                0.5,
-                0.5,
-                fitted_medians["STRAIN_INTERACTIONS_4_2"],
-                fitted_medians["STRAIN_INTERACTIONS_4_3"],
-                1.0,
-            ],
-        ]
-    )
-    m.config.MIN_HOMOLOGOUS_IMMUNITY = fitted_medians["MIN_HOMOLOGOUS_IMMUNITY"]
-    m.config.SEASONALITY_AMPLITUDE = fitted_medians["SEASONALITY_AMPLITUDE"]
-    m.config.SEASONALITY_SHIFT = fitted_medians["SEASONALITY_SHIFT"]
-
-    parameters = m.get_parameters()
-    initial_state = m.scale_initial_infections(parameters["INITIAL_INFECTIONS_SCALE"])
-
-    output = runner.run(
-        initial_state,
-        parameters,
-        tf=model_day,
-    )
-
-    return output
-
-
-def simulate_hospitalization(output, ihr, ihr_immune_mult):
-    model_incidence = jnp.sum(output.ys[3], axis=4)
-    model_incidence_no_exposures = jnp.diff(model_incidence[:, :, 0, 0], axis=0)
-
-    model_incidence_prev_exposure = jnp.sum(model_incidence, axis=(2, 3))
-    model_incidence_prev_exposure = jnp.diff(model_incidence_prev_exposure, axis=0)
-    # subtract no exposures to get prev_exposures
-    model_incidence_prev_exposure -= model_incidence_no_exposures
-
-    # calculate weekly model hospitalizations with the two IHRs we created
-    model_hosps = (
-        model_incidence_no_exposures * ihr
-        + model_incidence_prev_exposure * ihr * ihr_immune_mult
-    )
-=======
     return fitted_medians
 
 
 def retrieve_timeline(state):
-    csv_file = os.path.join(
-        az_output_path, state, "azure_visualizer_timeline.csv"
-    )
+    csv_file = os.path.join(az_output_path, state, "azure_visualizer_timeline.csv")
     timeline = pd.read_csv(csv_file)
     timeline["date"] = pd.to_datetime(timeline["date"])
 
     return timeline
->>>>>>> 9b7681a4
 
 
 def process_plot_state(state):
@@ -331,86 +240,6 @@
     leg = fig.legend(loc=7)
     for lh in leg.legend_handles:
         lh.set_alpha(1)
-<<<<<<< HEAD
-    return fig
-
-
-def process_plot_state(state):
-    samp, fitted_medians = retrieve_post_samp(state)
-    (
-        inferer,
-        runner,
-        obs_hosps,
-        obs_hosps_days,
-        obs_sero_lmean,
-        obs_sero_days,
-        obs_var_prop,
-        obs_var_days,
-    ) = retrieve_inferer_obs(state)
-
-    nsamp = len(samp["ihr_3"][0])
-    nchain = len(samp["ihr_3"])
-    ranindex = random.sample(list(range(nsamp)), 3)
-
-    fitted_samples = [
-        {k: v[c][r] for k, v in samp.items()} for r in ranindex for c in range(nchain)
-    ]
-
-    f = copy.deepcopy(fitted_medians)
-    f["state"] = state
-    median_df = pd.DataFrame(f, index=[state])
-
-    obs_sero = 1 / (1 + jnp.exp(-obs_sero_lmean))
-    sim_hosps_list = []
-    sim_sero_list = []
-    sim_var_list = []
-    for f in fitted_samples:
-        output = replace_and_simulate(inferer, runner, f)
-        ihr = jnp.array(
-            [
-                f["ihr_mult_0"] * f["ihr_3"],
-                f["ihr_mult_1"] * f["ihr_3"],
-                f["ihr_mult_2"] * f["ihr_3"],
-                f["ihr_3"],
-            ]
-        )
-        ihr_immune_mult = f["ihr_immune_mult"]
-        sim_hosps = simulate_hospitalization(output, ihr, ihr_immune_mult)
-        # sim_hosps = sim_hosps[obs_hosps_days,]
-        sim_hosps_list.append(sim_hosps)
-
-        never_infected = jnp.sum(output.ys[0][:, :, 0, :, :], axis=(2, 3))
-        sim_sero = 1 - never_infected / inferer.config.POPULATION
-        sim_sero_list.append(sim_sero)
-
-        strain_incidence = jnp.sum(
-            output.ys[inferer.config.COMPARTMENT_IDX.C],
-            axis=(
-                inferer.config.I_AXIS_IDX.age + 1,
-                inferer.config.I_AXIS_IDX.hist + 1,
-                inferer.config.I_AXIS_IDX.vax + 1,
-            ),
-        )
-        strain_incidence = jnp.diff(strain_incidence, axis=0)
-        sim_vars = strain_incidence / jnp.sum(strain_incidence, axis=-1)[:, None]
-        sim_var_list.append(sim_vars)
-
-    # Visualization (Fitted vs Observed)
-    fig = plot_obsvfit(
-        obs_hosps,
-        sim_hosps_list,
-        obs_hosps_days,
-        obs_sero,
-        sim_sero_list,
-        obs_sero_days,
-        obs_var_prop,
-        sim_var_list,
-        obs_var_days,
-        inferer,
-    )
-
-=======
->>>>>>> 9b7681a4
     return fig, median_df
 
 
@@ -467,24 +296,9 @@
     "WI",
     "WY",
 ]
-<<<<<<< HEAD
-states_omit = [
-    "WV",
-    "GA",
-    "AL",
-    "TX",
-    "WI",
-    "WY",
-    "VT",
-    "VA",
-]
-=======
 states_omit = []
->>>>>>> 9b7681a4
 for st in states:
-    csv_file = os.path.join(
-        az_output_path, st, "azure_visualizer_timeline.csv"
-    )
+    csv_file = os.path.join(az_output_path, st, "azure_visualizer_timeline.csv")
     if not os.path.exists(csv_file):
         states_omit.append(st)
 states = list(set(states).difference(set(states_omit)))
