[tool.poetry]
name = "mechanistic-model"
version = "0.1.0"
description = "CDC CFA Predict Scenarios model development"
authors = ["Your Name <you@example.com>"]
license = "Apache License, Version 2.0, January 2004"
readme = "README.md"

[tool.poetry.dependencies]
python = "^3.10"
cycler = ">=0.11.0"
diffrax = ">=0.4.1"
gitpython = ">=3.1.41"
jax = "<=0.4.26"
jaxlib = "<=0.4.26"
matplotlib = ">=3.7.2"
numpy = ">=1.25.2"
numpyro = ">=0.13.2"
pandas = ">=2.0.3"
pillow = ">=10.2.0"
seaborn = ">=0.13.2"
shiny = ">=0.6.0"
pytest = ">=7.4.0"
cfa-azure = {git = "https://github.com/CDCgov/cfa_azure.git"}
pip = "^24.0"
epiweeks = "^2.3.0"
pre-commit = "^3.7.1"
mypy = "^1.10.0"
<<<<<<< HEAD
requests = "2.31.0"
=======
requests = "^2.32.3"
docker = "^7.1.0"
>>>>>>> eddcfe4f


[build-system]
build-backend = "poetry.core.masonry.api"<|MERGE_RESOLUTION|>--- conflicted
+++ resolved
@@ -26,12 +26,8 @@
 epiweeks = "^2.3.0"
 pre-commit = "^3.7.1"
 mypy = "^1.10.0"
-<<<<<<< HEAD
-requests = "2.31.0"
-=======
 requests = "^2.32.3"
 docker = "^7.1.0"
->>>>>>> eddcfe4f
 
 
 [build-system]
