--- conflicted
+++ resolved
@@ -29,13 +29,9 @@
 mypy = "^1.10.0"
 requests = "^2.32.3"
 docker = "^7.1.0"
-<<<<<<< HEAD
 arviz = "^0.20.0"
 statsmodels = "^0.14.4"
-=======
 bayeux-ml = "^0.1.14"
-
->>>>>>> 29642dfa
 
 [build-system]
 build-backend = "poetry.core.masonry.api"