import datetime
import itertools
from enum import IntEnum

import jax.numpy as jnp

import utils

# strain indexes {"a": 0, "b": 1, "c": 2}
example_strain_idxs = IntEnum("test", ["a", "b", "c"], start=0)
num_strains = 3


def test_convert_strain():
    assert utils.convert_strain("a", example_strain_idxs) == 0
    assert utils.convert_strain("b", example_strain_idxs) == 1
    assert utils.convert_strain("c", example_strain_idxs) == 2
    assert utils.convert_strain("C", example_strain_idxs) == 2
    assert utils.convert_strain("not_in_idxs", example_strain_idxs) == 0


def test_base_equation():
    # attempt to test: 5 + 1t + 2t^2 + 3t^3
    def equation(t):
        return 5 + t + (2 * t**2) + (3 * t**3)

    coefficients = jnp.array([5, 1, 2, 3])
    tested_times = list(range(-2, 15)) + [100]
    for time in tested_times:
        assert utils.base_equation(time, coefficients) == equation(
            time
        ), "base equation failed to evaluate with input : %s" % str(time)


def test_conditional_knots_no_coefficients():
    # attempt to test a cubic spline with knots at t=0, 5, 10
    # equation as follows:
    # f(t) = ((t-0) ^ 3 * I(t > 0)) + ((t-5) ^ 3 * I(t > 5)) + ((t-10) ^ 3 * I(t > 10))
    def equation(t):
        return (
            ((t - 0) ** 3 * (t > 0))
            + ((t - 5) ** 3 * (t > 5))
            + ((t - 10) ** 3 * (t > 10))
        )

    # test with no coefficients first
    coefficients = jnp.array([1, 1, 1])
    knots = jnp.array([0, 5, 10])
    tested_times = list(range(-2, 15)) + [100]
    for time in tested_times:
        assert utils.conditional_knots(time, knots, coefficients) == equation(
            time
        ), "conditional_knots failed to evaluate with input : %s" % str(time)


def test_conditional_knots_with_coefficients():
    # attempt to test a cubic spline with knots at t=0, 5, 10
    # equation as follows:
    # f(t) = ((t-0) ^ 3 * I(t > 0)) + ((t-5) ^ 3 * I(t > 5)) + ((t-10) ^ 3 * I(t > 10))
    # add 1, 2, 3 as coefficients to each of the knots.
    def equation(t):
        return (
            (1 * (t - 0) ** 3 * (t > 0))
            + (2 * (t - 5) ** 3 * (t > 5))
            + (3 * (t - 10) ** 3 * (t > 10))
        )

    knots = jnp.array([0, 5, 10])
    coefficients = jnp.array([1, 2, 3])
    tested_times = list(range(-2, 15)) + [100]
    for time in tested_times:
        assert utils.conditional_knots(time, knots, coefficients) == equation(
            time
        ), "conditional_knots failed to evaluate with input : %s" % str(time)


def test_cubic_spline():
    # test the following equations
    # f(t): 1 + 2t + 3t**2 + 4t**3 + (5(t-0)**3 * I(t > 0)) + (6(t-0)**3 * I(t > 5)) + (7(t-0)**3 * I(t > 10))
    def equation(t):
        return (
            1
            + 2 * t
            + (3 * t**2)
            + (4 * t**3)
            + (5 * (t - 0) ** 3 * (t > 0))
            + (6 * (t - 5) ** 3 * (t > 5))
            + (7 * (t - 10) ** 3 * (t > 10))
        )

    knot_locations = jnp.array([0, 5, 10])
    base_equation_coefficients = jnp.array([1, 2, 3, 4])
    knot_coefficients = jnp.array([5, 6, 7])
    tested_times = list(range(-2, 15)) + [100]
    for time in tested_times:
        assert utils.evaluate_cubic_spline(
            time,
            knot_locations,
            base_equation_coefficients,
            knot_coefficients,
        ) == equation(
            time
        ), "evaluate_cubic_spline failed to evaluate with input : %s" % str(
            time
        )


def test_new_immune_state():
    num_strains_tested = [1, 2, 3, 4, 10]
    for num_strains in num_strains_tested:
        possible_immune_states = list(range(0, 2**num_strains))
        exposing_strains = list(range(0, num_strains))
        for old_state, exposing_strain in itertools.product(
            possible_immune_states, exposing_strains
        ):
            new_state = utils.new_immune_state(
                old_state, exposing_strain, num_strains
            )
            # exposing_strain in binary has 1 in the index of exposing strain, with index 0 being right most
            exposing_strain_binary = ["0"] * num_strains
            exposing_strain_binary[exposing_strain] = "1"
            # invert order so index 0 is right most of string.
            exposing_strain_binary = "".join(exposing_strain_binary[::-1])
            # bitwise OR for new state
            expected_new_state = int(format(old_state, "b"), 2) | int(
                exposing_strain_binary, 2
            )

            assert new_state == expected_new_state, (
                "the new immune state when state %d is exposed to strain %d with a max number of strains %d is incorrect"
                % (old_state, exposing_strain, num_strains)
            )


def test_all_immune_states_with():
    num_strains_tested = [1, 2, 3, 4, 10]
    # testing a number of num_strain variables
    for num_strains in num_strains_tested:
        possible_immune_states = list(range(0, 2**num_strains))
        exposing_strains = list(range(0, num_strains))
        # testing each of the strains
        for strain in exposing_strains:
            states_with_strain = utils.all_immune_states_with(
                strain, num_strains
            )
            for immune_state in possible_immune_states:
                state_binary = format(immune_state, "b")
                # prepend some zeros if needed to avoid index errors
                # invert so we can index `strain`, as opposed to `strain` indexes from the end in a list
                state_binary = (
                    "0" * (num_strains - len(state_binary)) + state_binary
                )[::-1]
                # should contain strain, 1 in the `strain` index of the binary
                if immune_state in states_with_strain:
                    assert state_binary[strain] == "1", (
                        "state %d should have an exposure to strain %d but does not when num_strains is %d"
                        % (immune_state, strain, num_strains)
                    )
                else:  # does not contain strain
                    assert state_binary[strain] == "0", (
                        "state %d should NOT have an exposure to strain %d but does when num_strains is %d"
                        % (immune_state, strain, num_strains)
                    )


def test_all_immune_states_without():
    num_strains_tested = [1, 2, 3, 4, 10]
    # testing a number of num_strain variables
    for num_strains in num_strains_tested:
        possible_immune_states = list(range(0, 2**num_strains))
        exposing_strains = list(range(0, num_strains))
        # testing each of the strains
        for strain in exposing_strains:
            states_without_strain = utils.all_immune_states_without(
                strain, num_strains
            )
            for immune_state in possible_immune_states:
                state_binary = format(immune_state, "b")
                # prepend some zeros if needed to avoid index errors
                # invert so we can index `strain`, as opposed to `strain` indexes from the end in a list
                state_binary = (
                    "0" * (num_strains - len(state_binary)) + state_binary
                )[::-1]
                # should contain strain, 1 in the `strain` index of the binary
                if immune_state in states_without_strain:
                    assert state_binary[strain] == "0", (
                        "state %d should NOT have an exposure to strain %d but does when num_strains is %d"
                        % (immune_state, strain, num_strains)
                    )
                else:  # does not contain strain
                    assert state_binary[strain] == "1", (
                        "state %d should have an exposure to strain %d but does not when num_strains is %d"
                        % (immune_state, strain, num_strains)
                    )


<<<<<<< HEAD
def test_evaluate_cubic_spline():
    test_base_equations = jnp.array([[1, 2, 3, 4], [1, 2, 3, 4]])
    test_spline_locations = jnp.array([[0, 2, 4, 6], [0, 2, 4, 6]])
    test_spline_coefs = jnp.array([[1, 1, 1, 1], [1, 2, 3, -4]])

    def test_spline_1(t):
        base_equation = 1 + 2 * t + 3 * t**2 + 4 * t**3
        # coefficients all 1, just sum the indicators
        spline_indicators = t > test_spline_locations[0]
        splines = jnp.sum(
            (t - test_spline_locations[0]) ** 3 * spline_indicators
        )
        return base_equation + splines

    def test_spline_2(t):
        base_equation = 1 + 2 * t + 3 * t**2 + 4 * t**3
        # coefficients all 1, just sum the indicators
        spline_indicators = t > test_spline_locations[1]  # indicator vars
        splines = jnp.sum(
            test_spline_coefs[1]
            * ((t - test_spline_locations[1]) ** 3 * spline_indicators)
        )
        return base_equation + splines

    for t in range(-5, 5, 1):
        utils_splines = utils.evaluate_cubic_spline(
            t, test_spline_locations, test_base_equations, test_spline_coefs
        ).flatten()
        assert utils_splines[0] == test_spline_1(t), (
            "utils.evaluate_cubic_spline is returning incorrect splines, check the math at t=%d"
            % t
        )
        assert utils_splines[1] == test_spline_2(t), (
            "utils.evaluate_cubic_spline is returning incorrect splines, check the math at t=%d"
            % t
        )
=======
def test_date_to_epi_week():
    random_date_looked_up_epi_week_for = datetime.date(2024, 2, 1)
    epi_week_found_on_cdc_calendar = 5
    epi_week_returned = utils.date_to_epi_week(
        random_date_looked_up_epi_week_for
    ).week
    assert epi_week_returned == epi_week_found_on_cdc_calendar, (
        "date_to_epi_week returns incorrect epi week for feb 1st 2024, got %s, should be %s"
        % (epi_week_returned, epi_week_found_on_cdc_calendar)
    )
>>>>>>> 40682902


def test_combined_strain_mapping():
    pass
    # lets test two hardcoded scenarios, since this code can get a bit crazy
    # 2 strain scenario:
    # 0 -> no exposures,
    # 1-> exposure to strain 0,
    # 2 -> exposure to strain 1,
    # 3 -> exposure to both
    # num_strains_tested = [2, 3, 4, 10]
    # # testing a number of num_strain variables
    # for num_strains in num_strains_tested:
    #     possible_immune_states = list(range(0, 2**num_strains))
    #     exposing_strains = list(range(0, num_strains))
    #     for from_strain, to_strain in itertools.product(
    #         exposing_strains, exposing_strains
    #     ):
    #         combined_state_dict, strain_mapping = (
    #             utils.combined_strains_mapping(
    #                 from_strain, to_strain, num_strains
    #             )
    #         )
    #         print(combined_state_dict)
    #         print(strain_mapping)
    #         for old_state, new_state in combined_state_dict.items():
    #             # we assert that we can go back to the old state by re-exposing new_state to the strain that was combined.
    #             assert utils.new_immune_state(
    #                 new_state, from_strain, num_strains
    #             ) == utils.new_immune_state(
    #                 new_state, to_strain, num_strains
    #             ), (
    #                 "after combining strains %d and %d together, exposing %d to %d did not yield state %d as expected"
    #                 % (
    #                     from_strain,
    #                     to_strain,
    #                     new_state,
    #                     from_strain,
    #                     old_state,
    #                 )
    #             )<|MERGE_RESOLUTION|>--- conflicted
+++ resolved
@@ -194,7 +194,7 @@
                     )
 
 
-<<<<<<< HEAD
+
 def test_evaluate_cubic_spline():
     test_base_equations = jnp.array([[1, 2, 3, 4], [1, 2, 3, 4]])
     test_spline_locations = jnp.array([[0, 2, 4, 6], [0, 2, 4, 6]])
@@ -231,7 +231,7 @@
             "utils.evaluate_cubic_spline is returning incorrect splines, check the math at t=%d"
             % t
         )
-=======
+
 def test_date_to_epi_week():
     random_date_looked_up_epi_week_for = datetime.date(2024, 2, 1)
     epi_week_found_on_cdc_calendar = 5
@@ -242,7 +242,6 @@
         "date_to_epi_week returns incorrect epi week for feb 1st 2024, got %s, should be %s"
         % (epi_week_returned, epi_week_found_on_cdc_calendar)
     )
->>>>>>> 40682902
 
 
 def test_combined_strain_mapping():
