--- conflicted
+++ resolved
@@ -2,12 +2,8 @@
 import glob
 import json
 import os
-<<<<<<< HEAD
+import sys
 from enum import EnumMeta as IntEnum
-=======
-import sys
-from enum import IntEnum
->>>>>>> dfbd4ded
 
 import epiweeks
 import jax.numpy as jnp
