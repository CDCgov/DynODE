"""Top level classes for DynODE configs."""

from datetime import date
from typing import Callable, List, Optional, Union

from jax import Array
from jax import numpy as jnp
from numpyro.infer import MCMC, SVI
from pydantic import (
    BaseModel,
    ConfigDict,
    Field,
    PositiveFloat,
    PositiveInt,
    field_validator,
    model_validator,
)
from typing_extensions import Self

<<<<<<< HEAD
from dynode.typing import CompartmentGradiants

=======
from ..typing import CompartmentGradiants
>>>>>>> ce2477d3
from .bins import AgeBin, Bin
from .dimension import (
    Dimension,
    FullStratifiedImmuneHistory,
    ImmuneHistoryDimension,
    LastStrainImmuneHistory,
    VaccinationDimension,
)
from .params import InferenceParams, Params


class Compartment(BaseModel):
    """Defines a single compartment of an ODE model."""

    # allow jax array objects within Compartments
    model_config = ConfigDict(arbitrary_types_allowed=True)
    name: str = Field(
        description="""Compartment name, must be unique within a CompartmentModel."""
    )
    dimensions: List[Dimension] = Field(
        description="""Compartment dimension definitions."""
    )
    values: Array = Field(
        default_factory=lambda: jnp.array([]),
        description="Compartment matrix values.",
    )

    @field_validator("name", mode="before")
    @classmethod
    def _verify_names(cls, value: str) -> str:
        """Validate to ensure names are always lowercase and underscored."""
        if value.replace("_", "").isalpha():
            return value.lower()
        else:
            raise ValueError(
                "the name field must not contain non-alpha chars with the exception of underscores"
            )

    @model_validator(mode="after")
    def _shape_match(self) -> Self:
        """Set default values if unspecified, asserts dimensions and values shape matches."""
        target_values_shape: tuple[int, ...] = tuple(
            [len(d_i) for d_i in self.dimensions]
        )
        if bool(self.values.any()):
            assert target_values_shape == self.values.shape
        else:
            # fill with default for now, values filled in at runtime.
            self.values = jnp.zeros(target_values_shape)
        return self

    @property
    def shape(self) -> tuple[int, ...]:
        """Get shape of the compartment."""
        return tuple([len(d_i) for d_i in self.dimensions])

    def __eq__(self, value) -> bool:
        """Check for equality definitions between two Compartments.

        Parameters
        ----------
        value : Any
            Other value to compare, usually another Compartment

        Returns
        -------
        bool
            whether or not the two compartments are equal in name and dimension structure.

        Note
        ----
        does not check the values of the compartments, only their dimensionality and definition.
        """
        if isinstance(value, Compartment):
            if self.name == value.name and len(self.dimensions) == len(
                value.dimensions
            ):
                # check both compartments have same dimensions in same order
                for dim_l, dim_r in zip(self.dimensions, value.dimensions):
                    if dim_l != dim_r:
                        return False
                return True
        return False

    def __setitem__(self, index: int | slice | tuple, value: float) -> None:
        """Set Compartment value in a numpy-like way.

        Parameters
        ----------
        index : int | slice | tuple
            index or slice or tuple to index the Compartment's values.
        value : float
            float to set values[index] to.
        """
        self.values = self.values.at[index].set(value)

    def __getitem__(self, index: int | slice | tuple) -> Array:
        """Get the Compartment's values at some index.

        Parameters
        ----------
        index : int | slice | tuple
            index to look up.

        Returns
        -------
        Any
            value of the `self.values` tensor at that index.
        """
        return self.values.at[index].get()


class Initializer(BaseModel):
    """Initalize compartment state of an ODE model."""

    description: str = Field(
        description="""Description of the initializer, its data streams and/or
         its intended initialization date range."""
    )
    initialize_date: date = Field(description="""Initialization date.""")
    population_size: PositiveInt = Field(
        description="""Target initial population size."""
    )

    def get_initial_state(self, **kwargs) -> list[Compartment]:
        """Fill in compartments with values summing to `population_size`.

        Parameters
        ----------
        kwargs
            Any parameters needed by the specific initializer.

        Returns
        -------
        list[Compartment]
            input compartments with values filled in with compartments
            at `initialize_date`.

        Raises
        ------
        NotImplementedError
            Each initializer must implement their own `get_initial_state()`
            based on the available data streams on the `initialize_date`

        """
        raise NotImplementedError(
            "implement functionality to get initial state"
        )


class CompartmentalModel(BaseModel):
    """An ODE compartment model configuration file."""

    # allow users to pass custom types into CompartmentalModel
    model_config = ConfigDict(arbitrary_types_allowed=True)
    initializer: Initializer = Field(
        description="""Initializer to create initial state with."""
    )
    compartments: List[Compartment] = Field(
        description="""Compartments of the model."""
    )
    parameters: Params = Field(
        description="""Model parameters, includes epidemiological and miscellaneous."""
    )
    # passed to diffrax.diffeqsolve
    ode_function: Callable[
        [List[Compartment], PositiveFloat, Params], CompartmentGradiants
    ] = Field(
        description="""Callable to calculate instantaneous rate of change of
        each compartment."""
    )

    @model_validator(mode="after")
    def _validate_shared_compartment_dimensions(self) -> Self:
        """Validate that any dimensions with same name across compartments are equal."""
        # quad-nested for loops are not ideal, but lists are very small so this should be fine
        dimension_map: dict[str, Dimension] = {}
        all_dims: list[Dimension] = self.flatten_dims()
        for dimension in all_dims:
            if dimension.name in dimension_map:
                assert (
                    dimension == dimension_map[dimension.name]
                ), f"""dimension {dimension.name} has different definitions
                across different compartments, if this intended, make
                the dimensions have different names"""
            else:  # first time encountering this dimension name
                dimension_map[dimension.name] = dimension
        return self

    @model_validator(mode="after")
    def _validate_immune_histories(self) -> Self:
        """Validate that the immune history dimensions within each compartment are initialized from the same strain definitions.

        Example
        -------
        If you have 2 strains, `x` and `y`,
        - a `FullStratifiedImmuneHistory` should have 4 bins, `none`, `x`, `y`, `x_y`
        - a `LastStrainImmuneHistory` should have 3 bins, `none`, `x`, `y`
        - Neither class should bins with any other strain `z` or exclude one of the required bins.
        """
        strains = self.parameters.transmission_params.strains
        # gather all ImmuneHistory dimensions
        all_dims = self.flatten_dims()
        all_immune_hist_dims = [
            d for d in all_dims if isinstance(d, ImmuneHistoryDimension)
        ]
        # assert that all immune histories were generated from this set of strains.
        for dimension in all_immune_hist_dims:
            assert isinstance(
                dimension,
                (FullStratifiedImmuneHistory, LastStrainImmuneHistory),
            )
            assert (
                type(dimension)(strains) == dimension
            ), "Found immune states that dont correlate with strains from transmission_params"
        return self

    @model_validator(mode="after")
    def _create_introduction_ages_one_hot_encoding(self) -> Self:
        """Convert Strain's introduction_ages to a one-hot encoded tensor."""
        # dont bother one-hot encoding introduction_ages if they dont exist
        if any(
            [
                strain.introduction_ages is not None
                for strain in self.parameters.transmission_params.strains
            ]
        ):
            # find a dimension with Age stratification
            age_binning = []
            for dim in self.flatten_dims():
                # only check first element since dimensions must all be same type
                if isinstance(dim.bins[0], AgeBin):
                    age_binning = dim.bins
                    break
            assert (
                len(age_binning) > 0
            ), """attempted to one hot encode introduction_ages but could not
                find any age structure in the model"""
            one_hot_vector = []
            for strain in self.parameters.transmission_params.strains:
                # assume intro_ages is found in age_structure due to above validator
                if strain.introduction_ages is not None:
                    one_hot_vector = [
                        1 if b in strain.introduction_ages else 0
                        for b in age_binning
                    ]
                else:
                    one_hot_vector = [0 for _ in age_binning]
                # set the private field now that validation is complete.
                strain.introduction_ages_one_hot = one_hot_vector
        return self

    @model_validator(mode="after")
    def _validate_introduced_strains(self) -> Self:
        """Validate that all introduced strains have the same age binning as defined by the Model's compartments."""
        strains = self.parameters.transmission_params.strains
        all_bins = self.flatten_bins()
        age_structure = [b for b in all_bins if isinstance(b, AgeBin)]
        for strain in strains:
            strain_target_ages = strain.introduction_ages
            if strain.is_introduced and strain_target_ages is not None:
                assert all(
                    [
                        target_age in age_structure
                        for target_age in strain_target_ages
                    ]
                ), f"""{strain.strain_name} attempts to introduce itself using
                    {strain_target_ages} age bins, but those are not found
                    within the age structure of the model."""
        return self

    @model_validator(mode="after")
    def _validate_vaccination_counts(self) -> Self:
        """Validate vaccination dose definitions are correct across the model."""
        # assert that all similarly named dimensions have same vaccine bins
        num_shots: dict[str, int] = {}
        all_dims = self.flatten_dims()
        all_vax_dims = [
            d for d in all_dims if isinstance(d, VaccinationDimension)
        ]
        for dimension in all_vax_dims:
            if dimension.name in num_shots:
                assert (
                    dimension.max_shots == num_shots[dimension.name]
                ), "vaccination dimensions with same name have different numbers of shots."
            else:
                num_shots[dimension.name] = dimension.max_shots
        return self

    def get_compartment(self, compartment_name: str) -> Compartment:
        """Search the CompartmentModel and return a specific Compartment if it exists.

        Parameters
        ----------
        compartment_name : str
            name of the compartment to return

        Returns
        -------
        Compartment
            Compartment class with matching name.

        Raises
        ------
        AssertionError
            raise if `compartment_name` not found within `self.compartments`
        """
        for compartment in self.compartments:
            if compartment_name == compartment.name:
                return compartment
        raise AssertionError(
            "Compartment with name %s not found in model, found only these names: %s"
            % (compartment_name, str([c.name for c in self.compartments]))
        )

    def flatten_bins(
        self,
    ) -> Union[list[Bin]]:
        """Flatten all compartments down to list of bins.

        Returns
        -------
        list[Bin]
            flattened compartments' bin objects.

        Note
        ----
        This operation preserves the order of the compartments, dimensions,
        and bins in the final flattened output.
        """
        flattened_lst: list[Bin] = []
        for compartment in self.compartments:
            # flatten bins for each dimension
            for dimension in compartment.dimensions:
                flattened_lst.extend(dimension.bins)
        return flattened_lst

    def flatten_dims(
        self,
    ) -> Union[list[Dimension]]:
        """Flatten all compartments down to list of dimensions.

        Returns
        -------
        list[Dimension]
            flattened compartments' Dimension objects.

        Note
        ----
        This operation preserves the order of the compartments,
        and dimensions, in the final flattened output.
        """
        flattened_lst: list[Dimension] = []
        for compartment in self.compartments:
            flattened_lst.extend(compartment.dimensions)
        return flattened_lst


class InferenceProcess(BaseModel):
    """Inference process for fitting a CompartmentalModel to data."""

    model_config = ConfigDict(arbitrary_types_allowed=True)
    model: CompartmentalModel = Field(
        description="CompartmentalModel on which inference is performed."
    )
    # includes observation method, specified at runtime.
    inference_method: Optional[MCMC | SVI] = Field(
        default=None,
        description="""Inference method to execute,
        currently only MCMC and SVI supported""",
    )
    inference_parameters: InferenceParams = Field(
        description="""inference related parameters, not to be confused with
        CompartmentalModel parameters for solving ODEs."""
    )<|MERGE_RESOLUTION|>--- conflicted
+++ resolved
@@ -17,12 +17,7 @@
 )
 from typing_extensions import Self
 
-<<<<<<< HEAD
-from dynode.typing import CompartmentGradiants
-
-=======
 from ..typing import CompartmentGradiants
->>>>>>> ce2477d3
 from .bins import AgeBin, Bin
 from .dimension import (
     Dimension,
