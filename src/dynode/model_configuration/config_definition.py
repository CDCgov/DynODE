"""Top level classes for DynODE configs."""

from datetime import date
from typing import List, Optional, Union

from jax import Array
from jax import numpy as jnp
from numpyro.infer import MCMC, SVI
from pydantic import (
    BaseModel,
    ConfigDict,
    Field,
    PositiveInt,
    field_validator,
    model_validator,
)
from typing_extensions import Self

from dynode.typing import CompartmentState

from .bins import AgeBin, Bin
from .dimension import (
    Dimension,
    FullStratifiedImmuneHistoryDimension,
    ImmuneHistoryDimension,
    LastStrainImmuneHistoryDimension,
)
from .params import InferenceParams, Params


class Compartment(BaseModel):
    """Defines a single compartment of an ODE model."""

    # allow jax array objects within Compartments
    model_config = ConfigDict(arbitrary_types_allowed=True)
    name: str = Field(
        description="""Compartment name, must be unique within a CompartmentModel."""
    )
    dimensions: List[Dimension] = Field(
        description="""Compartment dimension definitions."""
    )
    values: Array = Field(
        default_factory=lambda: jnp.array([]),
        description="Compartment matrix values.",
    )

    @field_validator("name", mode="before")
    @classmethod
    def _verify_names(cls, value: str) -> str:
        """Validate to ensure names are always lowercase and underscored."""
        if value.replace("_", "").isalpha():
            return value.lower()
        else:
            raise ValueError(
                "the name field must not contain non-alpha chars with the exception of underscores"
            )

    @model_validator(mode="after")
    def _shape_match(self) -> Self:
        """Set default values if unspecified, asserts dimensions and values shape matches."""
        target_values_shape: tuple[int, ...] = tuple(
            [len(d_i) for d_i in self.dimensions]
        )
        if bool(self.values.any()):
            assert target_values_shape == self.values.shape
        else:
            # fill with default for now, values filled in at runtime.
            self.values = jnp.zeros(target_values_shape)
        return self

    @model_validator(mode="after")
    def _validate_dimensions_names(self):
        """Assert that all dimensions in the Compartment have unique names."""
        dimension_names = [dim.name for dim in self.dimensions]
        assert (
            len(set(dimension_names)) == len(dimension_names)
        ), "you can not have two identically named dimensions within a compartment"
        return self

    @property
    def shape(self) -> tuple[int, ...]:
        """Get shape of the compartment."""
        return tuple([len(d_i) for d_i in self.dimensions])

    def __eq__(self, value) -> bool:
        """Check for equality definitions between two Compartments.

        Parameters
        ----------
        value : Any
            Other value to compare, usually another Compartment

        Returns
        -------
        bool
            whether or not the two compartments are equal in name and dimension structure.

        Note
        ----
        does not check the values of the compartments, only their dimensionality and definition.
        """
        if isinstance(value, Compartment):
            if self.name == value.name and len(self.dimensions) == len(
                value.dimensions
            ):
                # check both compartments have same dimensions in same order
                for dim_l, dim_r in zip(self.dimensions, value.dimensions):
                    if dim_l != dim_r:
                        return False
                return True
        return False

    def __setitem__(self, index: int | slice | tuple, value: float) -> None:
        """Set Compartment value in a numpy-like way.

        Parameters
        ----------
        index : int | slice | tuple
            index or slice or tuple to index the Compartment's values.
        value : float
            float to set values[index] to.
        """
        self.values = self.values.at[index].set(value)

    def __getitem__(self, index: int | slice | tuple) -> Array:
        """Get the Compartment's values at some index.

        Parameters
        ----------
        index : int | slice | tuple
            index to look up.

        Returns
        -------
        Any
            value of the `self.values` tensor at that index.
        """
        return self.values.at[index].get()


class Initializer(BaseModel):
    """Initalize compartment state of an ODE model."""

    description: str = Field(
        description="""Description of the initializer, its data streams and/or
         its intended initialization date range."""
    )
    initialize_date: date = Field(description="""Initialization date.""")
    population_size: PositiveInt = Field(
        description="""Target initial population size."""
    )

    def get_initial_state(self, **kwargs) -> CompartmentState:
        """Fill in compartments with values summing to `population_size`.

        Parameters
        ----------
        kwargs
            Any parameters needed by the specific initializer.

        Returns
        -------
        list[Compartment]
            input compartments with values filled in with compartments
            at `initialize_date`.

        Raises
        ------
        NotImplementedError
            Each initializer must implement their own `get_initial_state()`
            based on the available data streams on the `initialize_date`

        """
        raise NotImplementedError(
            "implement functionality to get initial state"
        )


class SimulationConfig(BaseModel):
    """An ODE compartment model configuration file."""

    # allow users to pass custom types into SimulationConfig
    model_config = ConfigDict(arbitrary_types_allowed=True)
    initializer: Initializer = Field(
        description="""Initializer to create initial state with."""
    )
    compartments: List[Compartment] = Field(
        description="""Compartments of the model."""
    )
    parameters: Params = Field(
        description="""Model parameters, includes epidemiological and miscellaneous."""
    )

    @model_validator(mode="after")
    def _validate_shared_compartment_dimensions(self) -> Self:
        """Validate that any dimensions with same name across compartments are equal."""
        # quad-nested for loops are not ideal, but lists are very small so this should be fine
        dimension_map: dict[str, Dimension] = {}
        all_dims: list[Dimension] = self.flatten_dims()
        for dimension in all_dims:
            if dimension.name in dimension_map:
                assert (
                    dimension == dimension_map[dimension.name]
                ), f"""dimension {dimension.name} has different definitions
                across different compartments, if this intended, make
                the dimensions have different names"""
            else:  # first time encountering this dimension name
                dimension_map[dimension.name] = dimension
        return self

    @model_validator(mode="after")
    def _validate_immune_histories(self) -> Self:
        """Validate that the immune history dimensions within each compartment are initialized from the same strain definitions.

        Example
        -------
        If you have 2 strains, `x` and `y`,
        - a `FullStratifiedImmuneHistory` should have 4 bins, `none`, `x`, `y`, `x_y`
        - a `LastStrainImmuneHistory` should have 3 bins, `none`, `x`, `y`
        - Neither class should bins with any other strain `z` or exclude one of the required bins.
        """
        strains = self.parameters.transmission_params.strains
        # gather all ImmuneHistory dimensions
        all_dims = self.flatten_dims()
        all_immune_hist_dims = [
            d for d in all_dims if isinstance(d, ImmuneHistoryDimension)
        ]
        # assert that all immune histories were generated from this set of strains.
        for dimension in all_immune_hist_dims:
            assert isinstance(
                dimension,
                (
                    FullStratifiedImmuneHistoryDimension,
                    LastStrainImmuneHistoryDimension,
                ),
            )
            assert (
                type(dimension)(strains) == dimension
            ), "Found immune states that dont correlate with strains from transmission_params"
        return self

    @model_validator(mode="after")
    def _create_introduction_ages_mask_encoding(self) -> Self:
        """Parse Strain's introduction_ages to a binary mask."""
        # dont bother one-hot encoding introduction_ages if they dont exist
        if any(
            [
                strain.introduction_ages is not None
                for strain in self.parameters.transmission_params.strains
            ]
        ):
            # find a dimension with Age stratification
            age_binning = []
            for dim in self.flatten_dims():
                # only check first element since dimensions must all be same type
                if isinstance(dim.bins[0], AgeBin):
                    age_binning = dim.bins
                    break
            assert len(age_binning) > 0, (
                "attempted to encode introduction_ages but could not "
                "find any age structure in the compartments"
            )
            mask = []
            for strain in self.parameters.transmission_params.strains:
                # assume intro_ages is found in age_structure due to above validator
                if strain.introduction_ages is not None:
                    mask = [
                        1 if b in strain.introduction_ages else 0
                        for b in age_binning
                    ]
                else:
                    mask = [0 for _ in age_binning]
                # set the private field now that validation is complete.
                strain.introduction_ages_mask_vector = mask
        return self

    @model_validator(mode="after")
    def _validate_introduced_strains(self) -> Self:
        """Validate that all introduced strains have the same age binning as defined by the Model's compartments."""
        strains = self.parameters.transmission_params.strains
        all_bins = self.flatten_bins()
        age_structure = [b for b in all_bins if isinstance(b, AgeBin)]
        for strain in strains:
            strain_target_ages = strain.introduction_ages
            if strain.is_introduced and strain_target_ages is not None:
                assert all(
                    [
                        target_age in age_structure
                        for target_age in strain_target_ages
                    ]
                ), (
                    f"{strain.strain_name} attempts to introduce itself using "
                    f"{strain_target_ages} age bins, but those are not found "
                    "within the age structure of the model."
                )
<<<<<<< HEAD
        return self

    @model_validator(mode="after")
    def _validate_vaccination_counts(self) -> Self:
        """Validate vaccination dose definitions across the Compartments."""
        # assert that all similarly named dimensions have same vaccine bins
        num_shots: dict[str, int] = {}
        all_dims = self.flatten_dims()
        all_vax_dims = [
            d for d in all_dims if isinstance(d, VaccinationDimension)
        ]
        for dimension in all_vax_dims:
            if dimension.name in num_shots:
                assert (
                    dimension.max_shots == num_shots[dimension.name]
                ), "vaccination dimensions with same name have different numbers of shots."
            else:
                num_shots[dimension.name] = dimension.max_shots
=======
>>>>>>> 683407a6
        return self

    def get_compartment(self, compartment_name: str) -> Compartment:
        """Search for and return a Compartment if it exists.

        Parameters
        ----------
        compartment_name : str
            name of the compartment to return

        Returns
        -------
        Compartment
            Compartment class with matching name.

        Raises
        ------
        AssertionError
            raise if `compartment_name` not found within `self.compartments`
        """
        for compartment in self.compartments:
            if compartment_name == compartment.name:
                return compartment
        raise AssertionError(
            "Compartment with name %s not found in model, found only these names: %s"
            % (compartment_name, str([c.name for c in self.compartments]))
        )

    def flatten_bins(
        self,
    ) -> Union[list[Bin]]:
        """Flatten all compartments down to list of bins.

        Returns
        -------
        list[Bin]
            flattened compartments' bin objects.

        Note
        ----
        This operation preserves the order of the compartments, dimensions,
        and bins in the final flattened output.
        """
        flattened_lst: list[Bin] = []
        for compartment in self.compartments:
            # flatten bins for each dimension
            for dimension in compartment.dimensions:
                flattened_lst.extend(dimension.bins)
        return flattened_lst

    def flatten_dims(
        self,
    ) -> Union[list[Dimension]]:
        """Flatten all compartments down to list of dimensions.

        Returns
        -------
        list[Dimension]
            flattened compartments' Dimension objects.

        Note
        ----
        This operation preserves the order of the compartments,
        and dimensions, in the final flattened output.
        """
        flattened_lst: list[Dimension] = []
        for compartment in self.compartments:
            flattened_lst.extend(compartment.dimensions)
        return flattened_lst


class InferenceProcess(BaseModel):
    """Inference process for fitting a CompartmentalModel to data."""

    model_config = ConfigDict(arbitrary_types_allowed=True)
    simulation_config: SimulationConfig = Field(
        description="SimulationConfig on which inference is performed."
    )
    # includes observation method, specified at runtime.
    inference_method: Optional[MCMC | SVI] = Field(
        default=None,
        description="""Inference method to execute,
        currently only MCMC and SVI supported""",
    )
    inference_parameters: InferenceParams = Field(
        description="""Inference related parameters, not to be confused with
        CompartmentalModel parameters for solving ODEs."""
    )<|MERGE_RESOLUTION|>--- conflicted
+++ resolved
@@ -293,27 +293,6 @@
                     f"{strain_target_ages} age bins, but those are not found "
                     "within the age structure of the model."
                 )
-<<<<<<< HEAD
-        return self
-
-    @model_validator(mode="after")
-    def _validate_vaccination_counts(self) -> Self:
-        """Validate vaccination dose definitions across the Compartments."""
-        # assert that all similarly named dimensions have same vaccine bins
-        num_shots: dict[str, int] = {}
-        all_dims = self.flatten_dims()
-        all_vax_dims = [
-            d for d in all_dims if isinstance(d, VaccinationDimension)
-        ]
-        for dimension in all_vax_dims:
-            if dimension.name in num_shots:
-                assert (
-                    dimension.max_shots == num_shots[dimension.name]
-                ), "vaccination dimensions with same name have different numbers of shots."
-            else:
-                num_shots[dimension.name] = dimension.max_shots
-=======
->>>>>>> 683407a6
         return self
 
     def get_compartment(self, compartment_name: str) -> Compartment:
