--- conflicted
+++ resolved
@@ -1,13 +1,9 @@
 """Top level classes for DynODE configs."""
 
 from datetime import date
-<<<<<<< HEAD
-from typing import List, Union
-=======
 from functools import cached_property
 from types import SimpleNamespace
-from typing import List, Optional, Union
->>>>>>> 35771be7
+from typing import List, Union
 
 from jax import Array
 from jax import numpy as jnp
@@ -405,29 +401,7 @@
         flattened_lst: list[Dimension] = []
         for compartment in self.compartments:
             flattened_lst.extend(compartment.dimensions)
-<<<<<<< HEAD
         return flattened_lst
-=======
-        return flattened_lst
-
-
-class InferenceProcess(BaseModel):
-    """Inference process for fitting a CompartmentalModel to data."""
-
-    model_config = ConfigDict(arbitrary_types_allowed=True)
-    simulation_config: SimulationConfig = Field(
-        description="SimulationConfig on which inference is performed."
-    )
-    # includes observation method, specified at runtime.
-    inference_method: Optional[MCMC | SVI] = Field(
-        default=None,
-        description="""Inference method to execute,
-        currently only MCMC and SVI supported""",
-    )
-    inference_parameters: InferenceParams = Field(
-        description="""Inference related parameters, not to be confused with
-        CompartmentalModel parameters for solving ODEs."""
-    )
 
 
 class _IntWithAttributes(int):
@@ -440,5 +414,4 @@
         return obj
 
     def __str__(self):
-        return str(self.__dict__)
->>>>>>> 35771be7
+        return str(self.__dict__)