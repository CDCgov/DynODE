"""Top level classes for DynODE configs."""

from datetime import date
from typing import List, Optional, Union

from jax import Array
from jax import numpy as jnp
from numpyro.infer import MCMC, SVI
from pydantic import (
    BaseModel,
    ConfigDict,
    Field,
    PositiveInt,
    field_validator,
    model_validator,
)
from typing_extensions import Self

from dynode.typing import CompartmentState

from .bins import AgeBin, Bin
from .dimension import (
    Dimension,
    FullStratifiedImmuneHistoryDimension,
    ImmuneHistoryDimension,
    LastStrainImmuneHistoryDimension,
)
from .params import InferenceParams, Params


class Compartment(BaseModel):
    """Defines a single compartment of an ODE model."""

    # allow jax array objects within Compartments
    model_config = ConfigDict(arbitrary_types_allowed=True)
    name: str = Field(
        description="""Compartment name, must be unique within a CompartmentModel."""
    )
    dimensions: List[Dimension] = Field(
        description="""Compartment dimension definitions."""
    )
    values: Array = Field(
        default_factory=lambda: jnp.array([]),
        description="Compartment matrix values.",
    )

    @field_validator("name", mode="before")
    @classmethod
    def _verify_names(cls, value: str) -> str:
        """Validate to ensure names are always lowercase and underscored."""
        if value.replace("_", "").isalpha():
            return value.lower()
        else:
            raise ValueError(
                "the name field must not contain non-alpha chars with the exception of underscores"
            )

    @model_validator(mode="after")
    def _shape_match(self) -> Self:
        """Set default values if unspecified, asserts dimensions and values shape matches."""
        target_values_shape: tuple[int, ...] = tuple(
            [len(d_i) for d_i in self.dimensions]
        )
        if bool(self.values.any()):
            assert target_values_shape == self.values.shape
        else:
            # fill with default for now, values filled in at runtime.
            self.values = jnp.zeros(target_values_shape)
        return self

    @model_validator(mode="after")
    def _validate_dimensions_names(self):
        """Assert that all dimensions in the Compartment have unique names."""
        dimension_names = [dim.name for dim in self.dimensions]
        assert (
            len(set(dimension_names)) == len(dimension_names)
        ), "you can not have two identically named dimensions within a compartment"
        return self

    @property
    def shape(self) -> tuple[int, ...]:
        """Get shape of the compartment."""
        return tuple([len(d_i) for d_i in self.dimensions])

    def __eq__(self, value) -> bool:
        """Check for equality definitions between two Compartments.

        Parameters
        ----------
        value : Any
            Other value to compare, usually another Compartment

        Returns
        -------
        bool
            whether or not the two compartments are equal in name and dimension structure.

        Note
        ----
        does not check the values of the compartments, only their dimensionality and definition.
        """
        if isinstance(value, Compartment):
            if self.name == value.name and len(self.dimensions) == len(
                value.dimensions
            ):
                # check both compartments have same dimensions in same order
                for dim_l, dim_r in zip(self.dimensions, value.dimensions):
                    if dim_l != dim_r:
                        return False
                return True
        return False

    def __setitem__(self, index: int | slice | tuple, value: float) -> None:
        """Set Compartment value in a numpy-like way.

        Parameters
        ----------
        index : int | slice | tuple
            index or slice or tuple to index the Compartment's values.
        value : float
            float to set values[index] to.
        """
        self.values = self.values.at[index].set(value)

    def __getitem__(self, index: int | slice | tuple) -> Array:
        """Get the Compartment's values at some index.

        Parameters
        ----------
        index : int | slice | tuple
            index to look up.

        Returns
        -------
        Any
            value of the `self.values` tensor at that index.
        """
        return self.values.at[index].get()


class Initializer(BaseModel):
    """Initalize compartment state of an ODE model."""

    description: str = Field(
        description="""Description of the initializer, its data streams and/or
         its intended initialization date range."""
    )
    initialize_date: date = Field(description="""Initialization date.""")
    population_size: PositiveInt = Field(
        description="""Target initial population size."""
    )

    def get_initial_state(self, **kwargs) -> CompartmentState:
        """Fill in compartments with values summing to `population_size`.

        Parameters
        ----------
        kwargs
            Any parameters needed by the specific initializer.

        Returns
        -------
        list[Compartment]
            input compartments with values filled in with compartments
            at `initialize_date`.

        Raises
        ------
        NotImplementedError
            Each initializer must implement their own `get_initial_state()`
            based on the available data streams on the `initialize_date`

        """
        raise NotImplementedError(
            "implement functionality to get initial state"
        )


class SimulationConfig(BaseModel):
    """An ODE compartment model configuration file."""

    # allow users to pass custom types into SimulationConfig
    model_config = ConfigDict(arbitrary_types_allowed=True)
    initializer: Initializer = Field(
        description="""Initializer to create initial state with."""
    )
    compartments: List[Compartment] = Field(
        description="""Compartments of the model."""
    )
    parameters: Params = Field(
        description="""Model parameters, includes epidemiological and miscellaneous."""
    )

    @model_validator(mode="after")
    def _validate_shared_compartment_dimensions(self) -> Self:
        """Validate that any dimensions with same name across compartments are equal."""
        # quad-nested for loops are not ideal, but lists are very small so this should be fine
        dimension_map: dict[str, Dimension] = {}
        all_dims: list[Dimension] = self.flatten_dims()
        for dimension in all_dims:
            if dimension.name in dimension_map:
                assert (
                    dimension == dimension_map[dimension.name]
                ), f"""dimension {dimension.name} has different definitions
                across different compartments, if this intended, make
                the dimensions have different names"""
            else:  # first time encountering this dimension name
                dimension_map[dimension.name] = dimension
        return self

    @model_validator(mode="after")
    def _validate_immune_histories(self) -> Self:
        """Validate that the immune history dimensions within each compartment are initialized from the same strain definitions.

        Example
        -------
        If you have 2 strains, `x` and `y`,
        - a `FullStratifiedImmuneHistory` should have 4 bins, `none`, `x`, `y`, `x_y`
        - a `LastStrainImmuneHistory` should have 3 bins, `none`, `x`, `y`
        - Neither class should bins with any other strain `z` or exclude one of the required bins.
        """
        strains = self.parameters.transmission_params.strains
        # gather all ImmuneHistory dimensions
        all_dims = self.flatten_dims()
        all_immune_hist_dims = [
            d for d in all_dims if isinstance(d, ImmuneHistoryDimension)
        ]
        # assert that all immune histories were generated from this set of strains.
        for dimension in all_immune_hist_dims:
            assert isinstance(
                dimension,
                (
                    FullStratifiedImmuneHistoryDimension,
                    LastStrainImmuneHistoryDimension,
                ),
            )
            assert (
                type(dimension)(strains) == dimension
            ), "Found immune states that dont correlate with strains from transmission_params"
        return self

    @model_validator(mode="after")
    def _create_introduction_ages_mask_encoding(self) -> Self:
        """Parse Strain's introduction_ages to a binary mask."""
        # dont bother one-hot encoding introduction_ages if they dont exist
        if any(
            [
                strain.introduction_ages is not None
                for strain in self.parameters.transmission_params.strains
            ]
        ):
            # find a dimension with Age stratification
            age_binning = []
            for dim in self.flatten_dims():
                # only check first element since dimensions must all be same type
                if isinstance(dim.bins[0], AgeBin):
                    age_binning = dim.bins
                    break
            assert len(age_binning) > 0, (
                "attempted to encode introduction_ages but could not "
                "find any age structure in the compartments"
            )
            mask = []
            for strain in self.parameters.transmission_params.strains:
                # assume intro_ages is found in age_structure due to above validator
                if strain.introduction_ages is not None:
                    mask = [
                        1 if b in strain.introduction_ages else 0
                        for b in age_binning
                    ]
                else:
                    mask = [0 for _ in age_binning]
                # set the private field now that validation is complete.
                strain.introduction_ages_mask_vector = mask
        return self

    @model_validator(mode="after")
    def _validate_introduced_strains(self) -> Self:
        """Validate that all introduced strains have the same age binning as defined by the Model's compartments."""
        strains = self.parameters.transmission_params.strains
        all_bins = self.flatten_bins()
        age_structure = [b for b in all_bins if isinstance(b, AgeBin)]
        for strain in strains:
            strain_target_ages = strain.introduction_ages
            if strain.is_introduced and strain_target_ages is not None:
                assert all(
                    [
                        target_age in age_structure
                        for target_age in strain_target_ages
                    ]
                ), (
                    f"{strain.strain_name} attempts to introduce itself using "
                    f"{strain_target_ages} age bins, but those are not found "
                    "within the age structure of the model."
                )
        return self

<<<<<<< HEAD
=======
    @model_validator(mode="after")
    def _validate_vaccination_counts(self) -> Self:
        """Validate vaccination dose definitions across the Compartments."""
        # assert that all similarly named dimensions have same vaccine bins
        num_shots: dict[str, int] = {}
        all_dims = self.flatten_dims()
        all_vax_dims = [
            d for d in all_dims if isinstance(d, VaccinationDimension)
        ]
        for dimension in all_vax_dims:
            if dimension.name in num_shots:
                assert (
                    dimension.max_shots == num_shots[dimension.name]
                ), "vaccination dimensions with same name have different numbers of shots."
            else:
                num_shots[dimension.name] = dimension.max_shots
        return self

>>>>>>> 6b62ee3c
    def get_compartment(self, compartment_name: str) -> Compartment:
        """Search for and return a Compartment if it exists.

        Parameters
        ----------
        compartment_name : str
            name of the compartment to return

        Returns
        -------
        Compartment
            Compartment class with matching name.

        Raises
        ------
        AssertionError
            raise if `compartment_name` not found within `self.compartments`
        """
        for compartment in self.compartments:
            if compartment_name == compartment.name:
                return compartment
        raise AssertionError(
            "Compartment with name %s not found in model, found only these names: %s"
            % (compartment_name, str([c.name for c in self.compartments]))
        )

    def flatten_bins(
        self,
    ) -> Union[list[Bin]]:
        """Flatten all compartments down to list of bins.

        Returns
        -------
        list[Bin]
            flattened compartments' bin objects.

        Note
        ----
        This operation preserves the order of the compartments, dimensions,
        and bins in the final flattened output.
        """
        flattened_lst: list[Bin] = []
        for compartment in self.compartments:
            # flatten bins for each dimension
            for dimension in compartment.dimensions:
                flattened_lst.extend(dimension.bins)
        return flattened_lst

    def flatten_dims(
        self,
    ) -> Union[list[Dimension]]:
        """Flatten all compartments down to list of dimensions.

        Returns
        -------
        list[Dimension]
            flattened compartments' Dimension objects.

        Note
        ----
        This operation preserves the order of the compartments,
        and dimensions, in the final flattened output.
        """
        flattened_lst: list[Dimension] = []
        for compartment in self.compartments:
            flattened_lst.extend(compartment.dimensions)
        return flattened_lst


class InferenceProcess(BaseModel):
    """Inference process for fitting a CompartmentalModel to data."""

    model_config = ConfigDict(arbitrary_types_allowed=True)
    simulation_config: SimulationConfig = Field(
        description="SimulationConfig on which inference is performed."
    )
    # includes observation method, specified at runtime.
    inference_method: Optional[MCMC | SVI] = Field(
        default=None,
        description="""Inference method to execute,
        currently only MCMC and SVI supported""",
    )
    inference_parameters: InferenceParams = Field(
        description="""Inference related parameters, not to be confused with
        CompartmentalModel parameters for solving ODEs."""
    )<|MERGE_RESOLUTION|>--- conflicted
+++ resolved
@@ -295,27 +295,6 @@
                 )
         return self
 
-<<<<<<< HEAD
-=======
-    @model_validator(mode="after")
-    def _validate_vaccination_counts(self) -> Self:
-        """Validate vaccination dose definitions across the Compartments."""
-        # assert that all similarly named dimensions have same vaccine bins
-        num_shots: dict[str, int] = {}
-        all_dims = self.flatten_dims()
-        all_vax_dims = [
-            d for d in all_dims if isinstance(d, VaccinationDimension)
-        ]
-        for dimension in all_vax_dims:
-            if dimension.name in num_shots:
-                assert (
-                    dimension.max_shots == num_shots[dimension.name]
-                ), "vaccination dimensions with same name have different numbers of shots."
-            else:
-                num_shots[dimension.name] = dimension.max_shots
-        return self
-
->>>>>>> 6b62ee3c
     def get_compartment(self, compartment_name: str) -> Compartment:
         """Search for and return a Compartment if it exists.
 
