"""Config for fitting covid SEIP models from feb 11th 2022 onwards."""

import math
from datetime import date

import numpyro.distributions as dist
import numpyro.distributions.constraints as constraints
import numpyro.distributions.transforms as transforms

<<<<<<< HEAD
from dynode.model_odes.seip_model import seip_ode

from ...typing import DeterministicParameter, SimulationDate
from ..bins import AgeBin, Bin, WaneBin
=======
from ...typing import DeterministicParameter
from ..bins import AgeBin, Bin
>>>>>>> 683407a6
from ..config_definition import (
    Compartment,
    Initializer,
    Params,
    SimulationConfig,
)
from ..dimension import (
    Dimension,
    LastStrainImmuneHistoryDimension,
    VaccinationDimension,
    WaneDimension,
)
from ..params import SolverParams, TransmissionParams
from ..strains import Strain


class SEIPCovidConfig(SimulationConfig):
    """Covid model with partial susceptibility."""

    def __init__(self):
        """Initialize the SEIP covid config."""
        strains = self._create_strains()
        compartments = self._create_compartments(strains)
        param_store = self._create_param_store(strains)
        # Here you pass in a subclass of the initializer() class with you particular behavior
        initializer = Initializer(
            description="initializer for feb 11 2022",
            initialize_date=date(2022, 2, 11),
            population_size=100000,
        )
        super().__init__(
            initializer=initializer,
            compartments=compartments,
            parameters=param_store,
        )

    @property
    def s(self) -> Compartment:
        """The Susceptible compartment of the model."""
        return self.compartments[0]

    @property
    def e(self) -> Compartment:
        """The Exposed compartment of the model."""
        return self.compartments[1]

    @property
    def i(self) -> Compartment:
        """The Infectious compartment of the model."""
        return self.compartments[2]

    @property
    def c(self) -> Compartment:
        """The Cumulative compartment of the model."""
        return self.compartments[3]

    def _create_param_store(self, strains: list[Strain]) -> Params:
        # ignore mypy when additional parameters not found in TransmissionParams
        transmission_params = TransmissionParams(  # type:ignore
            strain_interactions_2_steps=dist.TransformedDistribution(
                base_distribution=dist.Beta(60, 240),
                transforms=transforms.AffineTransform(
                    loc=0.5, scale=0.5, domain=constraints.unit_interval
                ),
            ),
            strain_interactions_3_steps=dist.Beta(75, 225),
            strains=strains,
            strain_interactions={
                "omicron": {
                    "omicron": 0.75,
                    "ba2ba5": 1.0,
                    "xbb": 1.0,
                    "jn1": 1.0,
                },
                "ba2ba5": {
                    "omicron": dist.TransformedDistribution(
                        base_distribution=dist.Beta(60, 240),
                        transforms=transforms.AffineTransform(
                            loc=0.5,
                            scale=0.5,
                            domain=constraints.unit_interval,
                        ),
                    ),
                    "ba2ba5": 1.0,
                    "xbb": 1.0,
                    "jn1": 1.0,
                },
                "xbb": {
                    "omicron": DeterministicParameter(
                        depends_on="strain_interactions_2_steps"
                    ),
                    "ba2ba5": dist.TransformedDistribution(
                        base_distribution=dist.Beta(120, 180),
                        transforms=transforms.AffineTransform(
                            loc=0.5,
                            scale=0.5,
                            domain=constraints.unit_interval,
                        ),
                    ),
                    "xbb": 1.0,
                    "jn1": 1.0,
                },
                "jn1": {
                    "omicron": DeterministicParameter(
                        depends_on="strain_interactions_3_steps"
                    ),
                    "ba2ba5": DeterministicParameter(
                        depends_on="strain_interactions_2_steps"
                    ),
                    "xbb": dist.TransformedDistribution(
                        base_distribution=dist.Beta(120, 180),
                        transforms=transforms.AffineTransform(
                            loc=0.5,
                            scale=0.5,
                            domain=constraints.unit_interval,
                        ),
                    ),
                    "jn1": 1.0,
                },
            },
        )
        return Params(
            transmission_params=transmission_params,
            solver_params=SolverParams(
                ode_solver_rel_tolerance=1e-5,
                ode_solver_abs_tolerance=1e-6,
            ),
        )

    def _create_strains(self) -> list[Strain]:
        strains = [
            Strain(
                strain_name="omicron",
                r0=dist.TransformedDistribution(
                    base_distribution=dist.Beta(
                        concentration1=140, concentration0=60
                    ),
                    transforms=transforms.AffineTransform(
                        loc=1.0, scale=2.0, domain=constraints.unit_interval
                    ),
                ),
                infectious_period=7.0,
                exposed_to_infectious=3.6,
                vaccine_efficacy={0: 0, 1: 0.35, 2: 0.70},
            ),
            Strain(
                strain_name="ba2ba5",
                r0=dist.TransformedDistribution(
                    base_distribution=dist.Beta(35, 65),
                    transforms=transforms.AffineTransform(
                        loc=2.0, scale=2.0, domain=constraints.unit_interval
                    ),
                ),
                infectious_period=7.0,
                exposed_to_infectious=3.6,
                vaccine_efficacy={0: 0, 1: 0.30, 2: 0.60},
                is_introduced=True,
                introduction_time=dist.TruncatedNormal(
                    loc=SimulationDate(2022, 3, 3),
                    scale=5,
                    low=SimulationDate(2022, 2, 21),
                ),
                introduction_scale=15,
                introduction_percentage=0.02,
                introduction_ages=[AgeBin(min_value=18, max_value=49)],
            ),
            Strain(
                strain_name="xbb",
                r0=dist.TransformedDistribution(
                    base_distribution=dist.Beta(30, 70),
                    transforms=transforms.AffineTransform(
                        loc=2.0, scale=3.0, domain=constraints.unit_interval
                    ),
                ),
                infectious_period=7.0,
                exposed_to_infectious=3.6,
                vaccine_efficacy={0: 0, 1: 0.30, 2: 0.60},
                is_introduced=True,
                introduction_time=dist.TruncatedNormal(
                    loc=SimulationDate(2022, 9, 29),
                    scale=5,
                    low=SimulationDate(2022, 8, 20),
                ),
                introduction_scale=15,
                introduction_percentage=0.02,
                introduction_ages=[AgeBin(min_value=18, max_value=49)],
            ),
            Strain(
                strain_name="jn1",
                r0=dist.TransformedDistribution(
                    base_distribution=dist.Beta(30, 70),
                    transforms=transforms.AffineTransform(
                        loc=2.0, scale=3.0, domain=constraints.unit_interval
                    ),
                ),
                infectious_period=7.0,
                exposed_to_infectious=3.6,
                vaccine_efficacy={0: 0, 1: 0.095, 2: 0.19},
                is_introduced=True,
                introduction_time=dist.TruncatedNormal(
                    loc=SimulationDate(2023, 11, 13),
                    scale=5,
                    low=SimulationDate(2023, 10, 4),
                ),
                introduction_scale=15,
                introduction_percentage=0.02,
                introduction_ages=[AgeBin(min_value=18, max_value=49)],
            ),
        ]
        return strains

    def _create_compartments(self, strains: list[Strain]) -> list[Compartment]:
        age_dimension = Dimension(
            name="age",
            bins=[
                AgeBin(min_value=0, max_value=17),
                AgeBin(min_value=18, max_value=49),
                AgeBin(min_value=50, max_value=64),
                AgeBin(min_value=65, max_value=99),
            ],
        )
        immune_history_dimension = LastStrainImmuneHistoryDimension(
            strains=strains
        )
        vaccination_dimension = VaccinationDimension(
            max_ordinal_vaccinations=2, seasonal_vaccination=False
        )
        waning_dimension = WaneDimension(
            waiting_times=[70, 70, 70, math.inf],
            base_protections=[1.0, 1.0, 1.0, 0.0],
        )
        infecting_strain_dimension = Dimension(
            name="strain",
            bins=[Bin(name=strain.strain_name) for strain in strains],
        )
        s_compartment = Compartment(
            name="s",
            dimensions=[
                age_dimension,
                immune_history_dimension,
                vaccination_dimension,
                waning_dimension,
            ],
        )
        e_compartment = Compartment(
            name="e",
            dimensions=[
                age_dimension,
                immune_history_dimension,
                vaccination_dimension,
                infecting_strain_dimension,
            ],
        )
        i_compartment = Compartment(
            name="i",
            dimensions=[
                age_dimension,
                immune_history_dimension,
                vaccination_dimension,
                infecting_strain_dimension,
            ],
        )
        c_compartment = Compartment(
            name="c",
            dimensions=[
                age_dimension,
                immune_history_dimension,
                vaccination_dimension,
                waning_dimension,
                infecting_strain_dimension,
            ],
        )
        return [
            s_compartment,
            e_compartment,
            i_compartment,
            c_compartment,
        ]<|MERGE_RESOLUTION|>--- conflicted
+++ resolved
@@ -7,15 +7,8 @@
 import numpyro.distributions.constraints as constraints
 import numpyro.distributions.transforms as transforms
 
-<<<<<<< HEAD
-from dynode.model_odes.seip_model import seip_ode
-
 from ...typing import DeterministicParameter, SimulationDate
-from ..bins import AgeBin, Bin, WaneBin
-=======
-from ...typing import DeterministicParameter
 from ..bins import AgeBin, Bin
->>>>>>> 683407a6
 from ..config_definition import (
     Compartment,
     Initializer,
