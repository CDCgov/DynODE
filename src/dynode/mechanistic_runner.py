"""Solve a system of ODEs and return a Solution object."""

import datetime
from collections.abc import Callable
from typing import Union

import jax
import jax.numpy as jnp
import numpyro  # type: ignore
from diffrax import (  # type: ignore
    AbstractStepSizeController,
    ConstantStepSize,
    ODETerm,
    PIDController,
    SaveAt,
    Solution,
    Tsit5,
    diffeqsolve,
)
from jaxtyping import PyTree

<<<<<<< HEAD
from . import SEIC_Compartments, logger
=======
from .typing import SEIC_Compartments
>>>>>>> 2a0999a1
from .utils import date_to_sim_day

numpyro.set_host_device_count(4)
jax.config.update("jax_enable_x64", True)


class MechanisticRunner:
    """Solves ODEs using Diffrax and produces Solution objects."""

    def __init__(
        self,
        model: Callable[
            [jax.typing.ArrayLike, PyTree, dict],
            SEIC_Compartments,
        ],
    ):
        """Initialize MechanisticRunner for solving Ordinary Differential Equations.

        Parameters
        ----------
        model : Callable[[jax.typing.ArrayLike, PyTree, dict], SEIC_Compartments]
            Set of ODEs, taking time, initial state, and dictionary of
            parameters.
        """
        self.model = model

    def run(
        self,
        initial_state: SEIC_Compartments,
        args: dict,
        tf: Union[int, datetime.date] = 100,
    ) -> Solution:
        """Solve ODEs for `tf` days using `initial_state` and `args` parameters.

        Uses diffrax.Tsit5() solver.


        Parameters
        ----------
        initial_state : SEIC_Compartments
            tuple of jax arrays representing the compartments modeled by
            ODEs in their initial states at t=0.
        args : dict[str,Any]
            arguments to pass to ODEs containing necessary parameters to
            solve.
        tf : int | datetime.date, Optional
            number of days to solve ODEs for, if date is passed, runs
            up to that date, by default 100 days

        Returns
        -------
        diffrax.Solution
            Solution object, sol.ys containing compartment states for each day
            including t=0 and t=tf. For more information on whats included
            within diffrax.Solution see:
            https://docs.kidger.site/diffrax/api/solution/

        Notes
        -----
        - No partial date (or time) calculations partial days are truncated
        - if `args["CONSTANT_STEP_SIZE"] > 0` uses constant stepsizer of
        that size, else uses adaptive step sizing with
        `args["SOLVER_RELATIVE_TOLERANCE"]` and
        `args["SOLVER_ABSOLUTE_TOLERANCE"]`
        - discontinuous timepoints can not be specified with constant step sizer
        """
        term = ODETerm(
            lambda t, state, parameters: self.model(state, t, parameters)
        )
        solver = Tsit5()
        t0 = 0.0
        dt0 = 1.0
        tf_int = (
            date_to_sim_day(tf, args["INIT_DATE"])
            if isinstance(tf, datetime.date)
            else tf
        )
        assert isinstance(
            tf_int, (int, float)
        ), "tf must be of type int float or datetime.date"

        saveat = SaveAt(ts=jnp.linspace(t0, tf_int, int(tf_int) + 1))
        # jump_ts describe points in time where the model is not fully differentiable
        # this is often due to piecewise changes in parameter values like Beta
        # this is why many functions in the runner/params are required to be continuously differentiable.
        stepsize_controller: AbstractStepSizeController
        if "CONSTANT_STEP_SIZE" in args.keys() and args["CONSTANT_STEP_SIZE"]:
            dt0 = args["CONSTANT_STEP_SIZE"]
            # if user specifies they want constant step size, set it here
            stepsize_controller = ConstantStepSize()
            print("using Constant Step Size ODES with size %s" % (str(dt0)))
        else:  # otherwise use adaptive step size.
            jump_ts = (
                jnp.array(list(args["BETA_TIMES"]))
                if "BETA_TIMES" in args.keys()
                else None
            )
            stepsize_controller = PIDController(
                rtol=args.get("SOLVER_RELATIVE_TOLERANCE", 1e-5),
                atol=args.get("SOLVER_ABSOLUTE_TOLERANCE", 1e-6),
                jump_ts=jump_ts,
            )

        solution = diffeqsolve(
            term,
            solver,
            t0,
            tf_int,
            dt0,
            initial_state,
            args=args,
            stepsize_controller=stepsize_controller,
            saveat=saveat,
            # higher for large time scales / rapid changes
            max_steps=args.get("SOLVER_MAX_STEPS", int(1e6)),
        )
        return solution<|MERGE_RESOLUTION|>--- conflicted
+++ resolved
@@ -18,12 +18,8 @@
     diffeqsolve,
 )
 from jaxtyping import PyTree
-
-<<<<<<< HEAD
-from . import SEIC_Compartments, logger
-=======
+from . import logger
 from .typing import SEIC_Compartments
->>>>>>> 2a0999a1
 from .utils import date_to_sim_day
 
 numpyro.set_host_device_count(4)
