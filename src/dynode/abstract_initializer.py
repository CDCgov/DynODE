--- conflicted
+++ resolved
@@ -7,14 +7,9 @@
 from abc import ABC, abstractmethod
 from typing import Any
 from numpy import ndarray
-<<<<<<< HEAD
-from . import SEIC_Compartments, utils, logger
+from . import utils, logger
+from .typing import SEIC_Compartments
 from .utility import log_decorator
-=======
-
-from . import utils
-from .typing import SEIC_Compartments
->>>>>>> 2a0999a1
 
 
 class AbstractInitializer(ABC):
