--- conflicted
+++ resolved
@@ -1102,44 +1102,7 @@
 # @@@@@@@@@@@@@@@@@@@@@@@@@@@@@@@@@@@@@@@@@@@@@@@@@@@@@@@@@@@@@@@@@@@@@@@@@@@@@@@
 
 
-<<<<<<< HEAD
-def get_timeline_from_solution_with_command(
-=======
-def plot_sample_chains(samples):
-    """Plot trace plots of M chains through N samples for each parameter.
-
-    Parameters
-    ----------
-    samples : dict[str, list]
-        Dictionary with parameter names as keys and sample lists as values (MxN shape).
-
-    Returns
-    -------
-    tuple[matplotlib.Figure, matplotlib.Axes]
-        Plots each parameter along with each chain of that parameter,
-        also returns `plt.fig` and `plt.axs` objects for modification.
-    """
-    # ensure samples are all NxM before plotting
-    if any([samples[key].ndim == 3 for key in samples.keys()]):
-        samples = flatten_list_parameters(samples)
-    # we want ceil(n/2) rows and 2 columns
-    fig, axs = plt.subplots(int(len(samples.keys()) + 1) / 2, 2)
-    for i, parameter in enumerate(samples.keys()):
-        num_chains = len(samples["parameter"])
-        # basic bounds checking to set our axs obj
-        row = i if i < len(axs) else i - len(axs)
-        col = 1 if i >= len(axs) else 0
-        axs[row, col].set_title(parameter)
-        axs[row, col].plot(
-            np.transpose(samples[parameter]), label=range(num_chains)
-        )
-    fig.legend()
-    plt.show()
-    return fig, axs
-
-
 def get_timeseries_from_solution_with_command(
->>>>>>> a68ea83a
     sol: tuple[Array, Array, Array, Array],
     compartment_idx: IntEnum,
     w_idx: IntEnum,
@@ -1758,67 +1721,4 @@
 
     def flush(self):
         """Flush file contents."""
-<<<<<<< HEAD
-        self.file.flush()
-=======
-        self.file.flush()
-
-
-# @@@@@@@@@@@@@@@@@@@@@@@@@@@@@@@@@@@@@@@@@@@@@@@@@@@@@@@@@@@@@@@@@@@@@@@@@@@@@@@
-# OS operations CODE
-# @@@@@@@@@@@@@@@@@@@@@@@@@@@@@@@@@@@@@@@@@@@@@@@@@@@@@@@@@@@@@@@@@@@@@@@@@@@@@@@
-
-
-def find_files(
-    directory: str, filename_contains: str, recursive=False
-) -> list[str]:
-    """Search `directory` for any files with `filename_contains`.
-
-    Optionally search recrusively down from `directory`.
-
-    Parameters
-    ----------
-    directory : str
-        directory, absolute or relative from which to start search
-    filename_contains : str
-        partial file name to search for
-    recursive : bool (optional)
-        whether to recursively search subfolders within `directory`
-
-    Returns
-    -------
-    list[str]
-        list of filenames containing `filename_contains`
-    """
-    # Create a pattern to match filenames containing 'postprocess' with any extension
-    if recursive:
-        pattern = directory + "/**/*%s*.*" % filename_contains
-    else:
-        pattern = directory + "/*%s*.*" % filename_contains
-
-    # Use glob to find all matching files
-    postprocess_files = glob.glob(pattern, recursive=recursive)
-
-    return [os.path.basename(file) for file in postprocess_files]
-
-
-def save_samples(samples: dict[str, Array], save_path: str, indent=None):
-    """Save model samples to `save_path`, with JSON serializability.
-
-    Parameters
-    ----------
-    samples : dict[str, Array]
-        Dictionary with str keys each containing a jax array of samples or
-        posteriors, often returned by MCMC.get_samples()
-    save_path : str
-        path, relative or absolute to save json to
-    indent : Optional[int]
-        optional indent spaces for pretty-printing of json,
-        None is most compact and least readable, by default None
-    """
-    import json
-
-    # convert np arrays to lists
-    s = {param: samples[param].tolist() for param in samples.keys()}
-    json.dump(s, open(save_path, "w"), indent=indent)
->>>>>>> a68ea83a
+        self.file.flush()