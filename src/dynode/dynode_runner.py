--- conflicted
+++ resolved
@@ -44,15 +44,10 @@
     def process_state(self, state, **kwargs):
         """Abstract function meant to be implemented by instance of the runner.
 
-<<<<<<< HEAD
-        Calls upon `save_*` methods to easily save its outputs for later visualization.
-=======
         Entry point that handles all of the logic of getting a solution object.
 
-        Should call helper functions like save_config,
-        save_inference_posteriors/save_static_run_timeseries to
+        Should call helper functions like `save_*` methods to
         easily save its outputs for later visualization.
->>>>>>> c752b46f
 
         Parameters
         ----------
