--- conflicted
+++ resolved
@@ -40,28 +40,14 @@
 
 # Defines all the different modules able to be imported from src
 __all__ = [
-<<<<<<< HEAD
     "AbstractParameters",
     "AbstractInitializer",
     "CovidSeroInitializer",
     "MechanisticInferer",
     "MechanisticRunner",
-    "SolutionInterpreter",
     "StaticValueParameters",
     "utils",
     "Config",
     "vis_utils",
     "AbstractDynodeRunner",
-=======
-    AbstractParameters,
-    AbstractInitializer,
-    CovidSeroInitializer,
-    MechanisticInferer,
-    MechanisticRunner,
-    StaticValueParameters,
-    utils,
-    Config,
-    vis_utils,
-    AbstractDynodeRunner,
->>>>>>> 55da1a1b
 ]