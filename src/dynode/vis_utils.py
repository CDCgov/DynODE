--- conflicted
+++ resolved
@@ -22,17 +22,10 @@
     pass
 
 
-<<<<<<< HEAD
 def _cleanup_and_normalize_timeseries(
     all_state_timeseries: pd.DataFrame,
-    plot_types: np.ndarray[str],
-    plot_normalizations: np.ndarray[int],
-=======
-def _cleanup_and_normalize_timelines(
-    all_state_timelines: pd.DataFrame,
     plot_types: np.ndarray,
     plot_normalizations: np.ndarray,
->>>>>>> 36908651
     state_pop_sizes: dict[str, int],
 ):
     # Select columns with 'float64' dtype
