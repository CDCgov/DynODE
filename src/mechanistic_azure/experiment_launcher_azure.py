"""
a script which is passed two flags, one to dictate the experiment folder on which to run
and another to specify the location of the state-specific runner script, which will perform analysis on a single state.
"""

import argparse
import os
from itertools import groupby

from azure_utilities import AzureExperimentLauncher

# specify job ID, cant already exist

DOCKER_IMAGE_TAG = "ben-scenario-241017"
TIMEOUT_MIN = 360 # number of minutes to monitor before timeout
# for `s` states to run and `n` nodes dedicated,`s/n` * runtime 1 state secs needed
EXPERIMENTS_DIRECTORY = "exp"
SECRETS_PATH = "secrets/configuration_cfaazurebatchprd.toml"
# Parse command-line arguments
parser = argparse.ArgumentParser(description="Experiment Azure Launcher")
parser.add_argument(
    "--job_id",
    type=str,
    help="job ID of the azure job, must be unique",
    required=True,
)
parser.add_argument(
    "--experiment_name",
    type=str,
    help="the experiment name, must match the experiment directory within %s"
    % EXPERIMENTS_DIRECTORY,
    required=True,
    nargs="+",  # require at least 1 experiment
)
args = parser.parse_args()
experiment_names: list[str] = args.experiment_name
job_id: str = args.job_id
postprocess_execution_order = []
# upload dockerfile used
launcher = AzureExperimentLauncher(
    experiment_names[0],
    job_id,
    azure_config_toml=SECRETS_PATH,
    experiment_directory=EXPERIMENTS_DIRECTORY,
    docker_image_name=DOCKER_IMAGE_TAG,
)
<<<<<<< HEAD
launcher.set_resource_pool(pool_name="scenarios_8cpu_pool")
launcher.azure_client.timeout = TIMEOUT_MIN
=======
pp_scripts_path = os.path.join(
    launcher.experiment_path_local, "postprocessing_scripts"
)
if os.path.exists(pp_scripts_path):
    postprocess_script_filenames = [
        f
        for f in os.listdir(pp_scripts_path)
        if os.path.isfile(os.path.join(pp_scripts_path, f))
    ]
    # Sort the list based on the numeric prefix of each filename
    sorted_list = sorted(
        postprocess_script_filenames, key=lambda x: int(x.split("_")[0])
    )

    # Group the filenames based on their shared numbers
    postprocess_execution_order = [
        list(group)
        for _, group in groupby(sorted_list, lambda x: x.split("_")[0])
    ]


launcher.set_resource_pool(pool_name="scenarios_4cpu_pool")
>>>>>>> 0f6ec1ed
all_tasks_run = []
# all experiments will be placed under the same jobid,
# subsequent experiments depend on prior ones to finish before starting
for experiment_name in experiment_names:
    launcher.set_all_paths(
        experiments_folder_name=EXPERIMENTS_DIRECTORY,
        experiment_name=experiment_name,
    )
    state_task_ids = launcher.launch_states(depend_on_task_ids=all_tasks_run)
    postprocessing_tasks = launcher.launch_postprocess(
        execution_order=postprocess_execution_order,
        depend_on_task_ids=state_task_ids,
    )
    all_tasks_run += state_task_ids + postprocessing_tasks
launcher.azure_client.monitor_job(job_id)<|MERGE_RESOLUTION|>--- conflicted
+++ resolved
@@ -44,10 +44,8 @@
     experiment_directory=EXPERIMENTS_DIRECTORY,
     docker_image_name=DOCKER_IMAGE_TAG,
 )
-<<<<<<< HEAD
 launcher.set_resource_pool(pool_name="scenarios_8cpu_pool")
 launcher.azure_client.timeout = TIMEOUT_MIN
-=======
 pp_scripts_path = os.path.join(
     launcher.experiment_path_local, "postprocessing_scripts"
 )
@@ -70,7 +68,6 @@
 
 
 launcher.set_resource_pool(pool_name="scenarios_4cpu_pool")
->>>>>>> 0f6ec1ed
 all_tasks_run = []
 # all experiments will be placed under the same jobid,
 # subsequent experiments depend on prior ones to finish before starting
