import json
import os
from enum import EnumMeta

import jax.config
import jax.numpy as jnp
import matplotlib.pyplot as plt
import numpy as np
import numpyro
import pandas as pd
from diffrax import ODETerm, SaveAt, Solution, Tsit5, diffeqsolve
from jax.random import PRNGKey
from numpyro.infer import MCMC, NUTS

import utils
from config.config_base import ConfigBase as config

numpyro.set_host_device_count(4)
jax.config.update("jax_enable_x64", True)


class BasicMechanisticModel:
    """Implementation of a basic Mechanistic model for scenario analysis,
    built by the build_basic_mechanistic_model() builder from a config file.
    for a basic runable scenario use config.config_base.py in the following way.

    from config.config_base import ConfigBase
    from mechanistic_compartments import build_basic_mechanistic_model
    `model = build_basic_mechanistic_model(ConfigBase())`
    """

    def __init__(self, **kwargs):
        """
        initialize a basic abstract mechanistic model for covid19 case prediction.
        Should not be constructed directly, use build_basic_mechanistic_model() with a config file
        """
        # if users call __init__ instead of the builder function, kwargs will be empty, causing errors.
        assert (
            len(kwargs) > 0
        ), "Do not initialize this object without the helper function build_basic_mechanistic_model() and a config file."

        # grab all parameters passed from config
        self.__dict__.update(kwargs)

        # if not given, load population fractions based on observed census data into self
        if not self.INITIAL_POPULATION_FRACTIONS:
            self.load_initial_population_fractions()

        self.POPULATION = self.POP_SIZE * self.INITIAL_POPULATION_FRACTIONS

        # if not given, load contact matrices via mixing data into self.
        if not self.CONTACT_MATRIX:
            self.load_contact_matrix()

        # TODO does it make sense to set one and not the other if provided one ?
<<<<<<< HEAD
        # if not given, load initial waning and recovered distributions from serological data
=======
        # if not given, load inital waning and recovered distributions from serological data into self
>>>>>>> c8cc3fc6
        if self.INIT_WANING_DIST is None or self.INIT_RECOVERED_DIST is None:
            self.load_waning_and_recovered_distributions()

        # because our suseptible population is not strain stratified,
        # we need to sum these initial recovered/waning distributions by their axis so shapes line up
        init_recovered_strain_summed = np.sum(
            self.INIT_RECOVERED_DIST, axis=self.AXIS_IDX.strain
        )
        init_waning_strain_compartment_summed = np.sum(
            self.INIT_WANING_DIST,
            axis=(self.AXIS_IDX.strain, self.AXIS_IDX.wane),
        )

<<<<<<< HEAD
        # if not given an initial infection distribution, use max eig value vector of contact matrix
        # disperse initial infections across infected and exposed compartments based on gamma / sigma ratio.
=======
        # if not given an inital infection distribution, use max eig value vector of contact matrix
        # disperse inital infections across infected and exposed compartments based on gamma / sigma ratio.
>>>>>>> c8cc3fc6
        if self.INIT_INFECTED_DIST is None or self.INIT_EXPOSED_DIST is None:
            self.load_init_infection_infected_and_exposed_dist()

        # suseptibles = Total population - infected - recovered - waning
        initial_suseptible_count = (
            self.POPULATION
            - (self.INITIAL_INFECTIONS * self.INIT_INFECTION_DIST)
            - (self.POPULATION * init_recovered_strain_summed)
            - (self.POPULATION * init_waning_strain_compartment_summed)
        )
        initial_recovered_count = (
            self.POPULATION * self.INIT_RECOVERED_DIST.transpose()
        ).transpose()
        initial_waning_count = (
            self.POPULATION * self.INIT_WANING_DIST.transpose()
        ).transpose()

        initial_infectious_count = (
            self.INITIAL_INFECTIONS * self.INIT_INFECTED_DIST
        )
        initial_exposed_count = (
            self.INITIAL_INFECTIONS * self.INIT_EXPOSED_DIST
        )
        self.INITIAL_STATE = (
            initial_suseptible_count,  # s
            initial_exposed_count,  # e
            initial_infectious_count,  # i
<<<<<<< HEAD
            initial_recovered_count,  # r
            initial_waning_count,  # w
=======
            inital_recovered_count,  # r
            inital_waning_count,  # w
            jnp.zeros(initial_exposed_count.shape),  # c
>>>>>>> c8cc3fc6
        )

        self.solution = None

    def get_args(
        self,
        sample: bool = False,
        sample_dist_dict: dict[str, numpyro.distributions.Distribution] = {},
    ):
        """
        A function that returns model args as a dictionary as expected by the ODETerm function f(t, y(t), args)dt
        https://docs.kidger.site/diffrax/api/terms/#diffrax.ODETerm

        for example functions f() in charge of disease dynamics see the model_odes folder.
        if sample=True, and no sample_dist_dict supplied, omicron strain beta and waning protections are automatically sampled.

<<<<<<< HEAD
        gamma = 1 / self.INFECTIOUS_PERIOD
        sigma = 1 / self.EXPOSED_TO_INFECTIOUS
        waning_rates = [1 / wane_time for wane_time in self.WANING_TIMES]
        # default to no cross immunity, setting diagnal to 0
        # TODO use priors informed by https://www.sciencedirect.com/science/article/pii/S2352396423002992
        suseptibility_matrix = jnp.ones(
            (self.NUM_STRAINS, self.NUM_STRAINS)
        ) * (1 - jnp.diag(jnp.array([1] * self.NUM_STRAINS)))
        # if your model expects added parameters, add them here
=======
        Parameters
        ----------
        `sample`: boolean
            whether or not to sample key parameters, used when model is being run in MCMC and parameters are being infered
        `sample_dist_dict`: dict(str:numpyro.distribution)
            a dictionary of parameters to sample, if empty, defaults will be sampled and rest are left at values specified in config.
            follows format "parameter_name":numpyro.Distributions.dist(). DO NOT pass numpyro.sample() objects to the dictionary.

        Returns
        ----------
        dict{str: Object}: A dictionary where key value pairs are used as parameters by an ODE model, things like R0 or contact matricies.
        """
>>>>>>> c8cc3fc6
        args = {
            "contact_matrix": self.CONTACT_MATRIX,
            "vax_rate": self.VACCINATION_RATE,
<<<<<<< HEAD
            "waning_protections": waning_protections,
            "waning_rates": waning_rates,
=======
>>>>>>> c8cc3fc6
            "mu": self.BIRTH_RATE,
            "population": self.POPULATION,
            "num_strains": self.NUM_STRAINS,
            "num_waning_compartments": self.NUM_WANING_COMPARTMENTS,
            "waning_protections": self.WANING_PROTECTIONS,
        }
        if sample:
            # if user provides parameters and distributions they wish to sample, sample those
            if sample_dist_dict:
                for key, dist in sample_dist_dict.items():
                    args[key] = numpyro.sample(key, dist)
            # otherwise, by default just sample the omicron excess r0
            else:
                default_sample_dict = {}
                r0_omicron = utils.sample_r0()
                strain_specific_r0 = list(self.STRAIN_SPECIFIC_R0)
                strain_specific_r0[self.STRAIN_IDX.omicron] = r0_omicron
                default_sample_dict["r0"] = jnp.asarray(strain_specific_r0)
                args = dict(args, **default_sample_dict)

        # lets quickly update any values that depend on other parameters which may or may not be sampled.
        # set defaults if they are not in args aka not sampled.
        r0 = args.get("r0", self.STRAIN_SPECIFIC_R0)
        infectious_period = args.get(
            "infectious_period", self.INFECTIOUS_PERIOD
        )
        if "infectious_period" in args or "r0" in args:
            beta = numpyro.deterministic("beta", r0 / infectious_period)
        else:
            beta = r0 / infectious_period
        gamma = (
            1 / self.INFECTIOUS_PERIOD
            if "infectious_period" not in args
            else numpyro.deterministic("gamma", 1 / args["infectious_period"])
        )
        sigma = (
            1 / self.EXPOSED_TO_INFECTIOUS
            if "exposed_to_infectious" not in args
            else numpyro.deterministic(
                "sigma", 1 / args["exposed_to_infectious"]
            )
        )
        waning_rate = 1 / self.WANING_TIME
        # default to no cross immunity, setting diagnal to 0
        # TODO use priors informed by https://www.sciencedirect.com/science/article/pii/S2352396423002992
        suseptibility_matrix = jnp.ones(
            (self.NUM_STRAINS, self.NUM_STRAINS)
        ) * (1 - jnp.diag(jnp.array([1] * self.NUM_STRAINS)))
        # add final parameters, if your model expects added parameters, add them here
        args = dict(
            args,
            **{
                "beta": beta,
                "sigma": sigma,
                "gamma": gamma,
                "waning_rate": waning_rate,
                "susceptibility_matrix": suseptibility_matrix,
            }
        )
        return args

    def incidence(
        self,
        _,
        incidence: list[int],
        model,
        sample_dist_dict: dict[str, numpyro.distributions.Distribution] = {},
    ):
        """
        Approximate the ODE model incidence (new exposure) per time step,
        based on diffeqsolve solution obtained after self.run and sampled values of parameters.

        Parameters
        ----------
        `incidence`: list(int)
                    observed incidence of each compartment to compare against.

        `model`: function()
            an ODE style function which takes in state, time, and parameters in that order,
            and return a list of two: tuple of changes in compartment and array of incidences.

        `sample_dist_dict`: dict(str:numpyro.distribution)
            a dictionary of parameters to sample, if empty, defaults will be sampled and rest are left at values specified in config.
            follows format "parameter_name":numpyro.Distributions.dist(). DO NOT pass numpyro.sample() objects to the dictionary.

        Returns
        ----------
        List of arrays of incidence (one per time step).
        """
        solution = self.run(
            model,
            sample=True,
            sample_dist_dict=sample_dist_dict,
            tf=len(incidence),
        )
        # add 1 to strain idx because we are straified by time in the solution object
        model_incidence = jnp.sum(
            solution.ys[self.IDX.C], axis=self.AXIS_IDX.strain + 1
        )
        # axis = 0 because we take diff across time
        model_incidence = jnp.diff(model_incidence, axis=0)
        numpyro.sample(
            "incidence",
            numpyro.distributions.Poisson(model_incidence),
            obs=incidence,
        )

    def infer(
        self,
        model,
        incidence,
        sample_dist_dict: dict[str, numpyro.distributions.Distribution] = {},
        timesteps: int = 1000.0,
    ):
        """
        Runs inference given some observed incidence and a model of transmission dynamics.
        Uses MCMC and NUTS for parameter tuning of the model returns estimated parameter values given incidence.

        Parameters
        ----------
        `model`: function()
            a standard ODE style function which takes in state, time, and parameters in that order.
            for example functions see the model_odes folder.
        `incidence`: list(int)
            observed incidence of each compartment to compare against.
        `sample_dist_dict`: dict(str:numpyro.distribution)
            a dictionary of parameters to sample, if empty, defaults will be sampled and rest are left at values specified in config.
            follows format "parameter_name":numpyro.Distributions.dist(). DO NOT pass numpyro.sample() objects to the dictionary.
        `timesteps`: int
            number of timesteps over which you wish to infer over, must match len(`incidence`)
        """
        mcmc = MCMC(
            NUTS(self.incidence, dense_mass=True),
            num_warmup=self.MCMC_NUM_WARMUP,
            num_samples=self.MCMC_NUM_SAMPLES,
            num_chains=self.MCMC_NUM_CHAINS,
            progress_bar=self.MCMC_PROGRESS_BAR,
        )
        mcmc.run(
            rng_key=PRNGKey(self.MCMC_PRNGKEY),
            times=np.linspace(0.0, timesteps, int(timesteps) + 1),
            incidence=incidence,
            sample_dist_dict=sample_dist_dict,
            model=model,
        )
        mcmc.print_summary()

    def run(
        self,
        model,
        tf: int = 100.0,
        plot: bool = False,
        show: bool = False,
        save: bool = False,
        sample: bool = False,
        sample_dist_dict: dict[str, numpyro.distributions.Distribution] = {},
        save_path: str = "model_run.png",
        plot_compartments: list[str] = ["S", "E", "I", "R", "W", "C"],
    ):
        """
        Takes parameters from self and applies them to some disease dynamics modeled in `model`
        from `t0=0` to `tf`. Optionally saving compartment plots from `plot_compartments` to `save_path` if `save=True`

        Parameters
        ----------
        `model`: function()
            a standard ODE style function which takes in state, time, and parameters in that order.
            for example functions see the model_odes folder.
        `tf`: int
            stopping time point (with default configuration this is days)
        `plot`: boolean
            whether or not to plot the solution using plot_difrax_solution()
        `show`: boolean
            whether or not to show an image via matplotlib.pyplot.show()
        `save`: boolean
            whether or not to save an image and its metadata to `save_path`
        `sample`: boolean
            whether or not to sample parameters or use values from config. See `get_args()` for sampling process
        `sample_dist_dict`: dict(str:numpyro.distribution)
            a dictionary of parameters to sample, if empty, defaults will be sampled and rest are left at values specified in config.
            follows format "parameter_name":numpyro.Distributions.dist(). DO NOT pass numpyro.sample() objects to the dictionary.
        `save_path`: str
            relative or absolute path where to save an image and its metadata if `save=True`
        `plot_compartments`: list(str)
            a list of compartments to plot, strings must match those specified in self.IDX or self.W_IDX.

        Returns
        ----------
        Diffrax.Solution object as described by https://docs.kidger.site/diffrax/api/solution/
        """
        term = ODETerm(
            lambda t, state, parameters: model(state, t, parameters)
        )
        solver = Tsit5()
        t0 = 0.0
        dt0 = 0.1
        saveat = SaveAt(ts=jnp.linspace(t0, tf, int(tf) + 1))
        solution = diffeqsolve(
            term,
            solver,
            t0,
            tf,
            dt0,
            self.INITIAL_STATE,
            args=self.get_args(
                sample=sample, sample_dist_dict=sample_dist_dict
            ),
            saveat=saveat,
            max_steps=30000,
        )
        self.solution = solution
        save_path = (
            save_path if save else None
        )  # dont set a save path if we dont want to save

        if plot:
            fig, ax = self.plot_diffrax_solution(
                solution,
                plot_compartments=plot_compartments,
                save_path=save_path,
            )
            if show:
                plt.show()

        return solution

    def plot_diffrax_solution(
        self,
        sol: Solution,
        plot_compartments: list[str] = ["s", "e", "i", "r", "w", "c"],
        save_path: str = None,
    ):
        """
        plots a run from diffeqsolve() with compartments `plot_compartments` returning figure and axis.
        If `save_path` is not None will save figure to that path attached with meta data in `meta_data`.

        Parameters
        ----------
        sol : difrax.Solution
            object containing ODE run as described by https://docs.kidger.site/diffrax/api/solution/
        plot_compartment : list(str), optional
            compartment titles as defined by the config file used to initialize self
        save_path : str, optional
            if `save_path = None` do not save figure to output directory. Otherwise save to relative path `save_path`
            attaching meta data of the self object.
        """
        sol = sol.ys
        get_indexes = []
        for compartment in plot_compartments:
            # if W with no index is passed, sum all W compartments together.
            if "W" == compartment.upper():
                get_indexes.append(
                    self.IDX.__getitem__(compartment.strip().upper())
                )
            # if W1/2/3/4 is supplied, we want that specific waning compartment
            elif "W" in compartment.upper():
                # waning compartments are held in a different manner, we need two indexes to access them
                index_slice = [
                    self.IDX.__getitem__("W"),
                    self.W_IDX.__getitem__(compartment.strip().upper()),
                ]
                get_indexes.append(index_slice)
            else:
                get_indexes.append(
                    self.IDX.__getitem__(compartment.strip().upper())
                )

        fig, ax = plt.subplots(1)
        for compartment, idx in zip(plot_compartments, get_indexes):
            # if user selects all W compartments, we must sum across the waning axis.
            if "W" == compartment.upper():
                # the waning index + 1 because first index is for time in the solution
                sol_compartment = np.sum(
                    np.array(sol[idx]), axis=self.AXIS_IDX.wane + 1
                )
            # if W1/W2/W3... idx=(idx.W, w_idx.W1/2/....), select specific waning compartment
            elif "W" in compartment.upper():
                # if we are plotting a waning compartment, we need to parse 1 extra dimension
                sol_compartment = np.array(sol[idx[0]])[:, :, :, idx[1]]
            else:
                # non-waning compartments dont have this extra dimension
                sol_compartment = sol[idx]
            # summing over age groups + strains, 0th dim is timestep
            dimensions_to_sum_over = tuple(range(1, sol_compartment.ndim))
            ax.plot(
                sol_compartment.sum(axis=dimensions_to_sum_over),
                label=compartment,
            )
        fig.legend()
        ax.set_title(
            "Population count by compartment across all ages and strains"
        )
        ax.set_xlabel("Days since scenario start")
        ax.set_ylabel("Population Count")
        if save_path:
            fig.savefig(save_path)
            with open(save_path + "_meta.json", "w") as meta:
                self.to_json(meta)
        return fig, ax

    def plot_initial_serology(self, save_path=None, show=True):
        """
        plots a stacked bar chart representation of the initial immune compartments of the model.

        Parameters
        ----------
        save_path: {str, None}, optional
            the save path to which to save the figure, None implies figure will not be saved.
        show: {Boolean, None}, optional
            Whether or not to show the figure using plt.show() defaults to True.

        Returns
        -----------
        fig: matplotlib.figure.Figure
            Matplotlib Figure containing the generated plot
        ax: matplotlib.axes._axes.Axes
            Matplotlib axes containing data on the generated plot.
        """
        # get all recovered dists, sum across strains
        recovered_strain_sum = np.sum(
            self.INIT_RECOVERED_DIST, axis=self.AXIS_IDX.strain
        )
        # get all waned dists, sum across strains
        waned_strain_sum = np.sum(
            self.INIT_WANING_DIST, axis=self.AXIS_IDX.strain
        ).transpose()
        # combine them together into one matrix, multiply by pop counts
        immune_compartments = np.vstack(
            (recovered_strain_sum, waned_strain_sum)
        )
        immune_compartments_populations = self.POPULATION * immune_compartments
        # reverse for plot readability since we read left to right
        immune_compartments_populations = immune_compartments_populations[::-1]
        x_axis = ["R"] + ["W" + str(int(idx)) for idx in self.W_IDX]
        x_axis = x_axis[::-1]
        age_to_immunity_slice = {}
        # for each age group, plot its number of persons in each immune compartment
        # stack the bars on top of one another by summing the previous age groups underneath
        fig, ax = plt.subplots(1)
        for idx, age_group in enumerate(self.AGE_GROUP_STRS):
            age_to_immunity_slice[age_group] = immune_compartments_populations[
                :, idx
            ]
            ax.bar(
                x_axis,
                age_to_immunity_slice[age_group],
                label=age_group,
                bottom=sum(
                    [
                        age_to_immunity_slice[x]
                        for x in self.AGE_GROUP_STRS[0:idx]
                    ]
                ),
            )
        props = {"rotation": 25, "size": 7}
        plt.setp(ax.get_xticklabels(), **props)
        ax.legend()
        ax.set_title(
            "Initial Population Immunity level by %s day intervals"
            % str(self.WANING_TIME)
        )
        ax.set_xlabel("Immune Compartment")
        ax.set_ylabel("Population Count, all strains")
        if show:
            fig.show()
        if save_path:
            fig.savefig(save_path)
            with open(save_path + "_meta.json", "w") as meta:
                self.to_json(meta)
        return fig, ax

    def load_waning_and_recovered_distributions(self):
        """
        a wrapper function which loads serologically informed covid recovered and waning distributions into self, accounting for strain timing.
        Serology data initalized closely after the end of the Omicron wave on Feb 11th 2022.

        Use `self.STRAIN_IDX` to index strains in correct manner and avoid out of bounds errors

        Updates
        ----------
        self.INIT_RECOVERED_DIST : np.array
            the proportions of the total population for each age bin defined as recovered, or within 1 `self.WANING_TIME` of infection.
            has a shape of (`self.NUM_AGE_GROUPS`, `self.NUM_STRAINS`)

        self.self.INIT_WANING_DIST : np.array
            the proportions of the total population for each age bin defined as waning, or within x `self.WANING_TIME`s of infection. where x is the waning compartment
            has a shape of (`self.NUM_AGE_GROUPS`, `self.NUM_STRAINS`, `self.NUM_WANING_COMPARTMENTS`)
        """
        sero_path = (
            self.SEROLOGICAL_DATA
            + "Nationwide_Commercial_Laboratory_Seroprevalence_Survey_20231018.csv"
        )
        # pre-commit does not like pushing the sero data to the repo, so many on first run wont have it.
        if not os.path.exists(sero_path):
            # download the data from CDC website
            print(
                "seems like you are missing the serology data, lets download it from data.cdc.gov and place here here: "
                + sero_path
            )
            download_link = "https://data.cdc.gov/api/views/d2tw-32xv/rows.csv"
            sero_data = pd.read_csv(download_link)
            os.makedirs(self.SEROLOGICAL_DATA, exist_ok=True)
            sero_data.to_csv(sero_path, index=False)
        pop_path = (
            self.DEMOGRAPHIC_DATA + "population_rescaled_age_distributions/"
        )
        (
            self.INIT_RECOVERED_DIST,
            self.INIT_WANING_DIST,
        ) = utils.past_infection_dist_from_serology_demographics(
            sero_path,
            pop_path,
            self.AGE_LIMITS,
            self.WANING_TIMES,
            self.NUM_WANING_COMPARTMENTS,
            self.NUM_STRAINS,
        )

    def load_initial_population_fractions(self):
        """
<<<<<<< HEAD
        a wrapper function which loads age demographics for the US and sets the initial population fraction by age bin.
=======
        a wrapper function which loads age demographics for the US and sets the inital population fraction by age bin.

        Updates
        ----------
        `self.INITIAL_POPULATION_FRACTIONS` : numpy.ndarray
            proportion of the total population that falls into each age group,
            length of this array is equal the number of age groups and will sum to 1.0.
>>>>>>> c8cc3fc6
        """
        populations_path = (
            self.DEMOGRAPHIC_DATA + "population_rescaled_age_distributions/"
        )
        self.INITIAL_POPULATION_FRACTIONS = utils.load_age_demographics(
            populations_path, self.REGIONS, self.AGE_LIMITS
        )["United States"]

    def load_contact_matrix(self):
        """
        a wrapper function that loads a contact matrix for the USA based on mixing paterns data found here:
        https://github.com/mobs-lab/mixing-patterns

        Updates
        ----------
        `self.CONTACT_MATRIX` : numpy.ndarray
            a matrix of shape (self.NUM_AGE_GROUPS, self.NUM_AGE_GROUPS) with each value representing TODO
        """
        self.CONTACT_MATRIX = utils.load_demographic_data(
            self.DEMOGRAPHIC_DATA,
            self.REGIONS,
            self.NUM_AGE_GROUPS,
            self.MINIMUM_AGE,
            self.AGE_LIMITS,
        )["United States"]["avg_CM"]

    def load_init_infection_infected_and_exposed_dist(self):
        """
<<<<<<< HEAD
        loads the initial infection distribution by age, then separates infections into an
        infected and exposed distribution, all infections assumed to be omicron.
        utilizes the ratio between gamma and sigma to determine what proportion of initial infections belong in the
        exposed (soon to be infectious), and the already infectious compartments.

        infections are stratified across age bins based on proportion of each age bin
        in individuals who have recent sero-converted before model initialization date.
=======
        loads the inital infection distribution by age, then separates infections into an
        infected and exposed distributions, to account for people who may not be infectious yet,
        but are part of the initial infections of the model all infections assumed to be omicron.
        utilizes the ratio between gamma and sigma to determine what proportion of inital infections belong in the
        exposed (soon to be infectious), and the already infectious compartments.

        infections are stratified across age bins based on proportion of each age bin
        in individuals who have recently sero-converted before model initalization date.
>>>>>>> c8cc3fc6
        Equivalent to using proportion of each age bin in self.INIT_RECOVERED_DIST

        given that `INIT_INFECTION_DIST` = `INIT_EXPOSED_DIST` + `INIT_INFECTED_DIST`

        Updates
        ----------
        `self.INIT_INFECTION_DIST`: jnp.array(int)
            populates values using seroprevalence to produce a distribution of how new infections are
            stratified by age bin. INIT_INFECTION_DIST.shape = (self.NUM_AGE_GROUPS,) and sum(self.INIT_INFECTION_DIST) = 1.0
        `self.INIT_EXPOSED_DIST`: jnp.array(int)
            proportion of INIT_INFECTION_DIST that falls into exposed compartment, formatted into the omicron strain.
            INIT_EXPOSED_DIST.shape = (self.NUM_AGE_GROUPS, self.NUM_STRAINS)
        `self.INIT_INFECTED_DIST`: jnp.array(int)
            proportion of INIT_INFECTION_DIST that falls into infected compartment, formatted into the omicron strain.
            INIT_INFECTED_DIST.shape = (self.NUM_AGE_GROUPS, self.NUM_STRAINS)
        """
        self.INIT_INFECTION_DIST = self.INIT_RECOVERED_DIST[
            :, self.STRAIN_IDX.omicron
        ]
        # eig_data = np.linalg.eig(self.CONTACT_MATRIX)
        # max_index = np.argmax(eig_data[0])
        # self.INIT_INFECTION_DIST = abs(eig_data[1][:, max_index])
        # infections does not equal INFECTED.
        # infected is a compartment, infections means successful passing of virus
        self.INIT_INFECTION_DIST = self.INIT_INFECTION_DIST / sum(
            self.INIT_INFECTION_DIST
        )
        # old method was to use contact matrix max eigan value. produce diff values and ranking
        # [0.30490018 0.28493648 0.23049002 0.17967332] sero method 4 age bins
        # [0.27707683 0.45785665 0.1815728  0.08349373] contact matrix method, 4 bins

        # ratio of gamma / sigma defines our infected to exposed ratio at any given time
        exposed_to_infected_ratio = (
            self.EXPOSED_TO_INFECTIOUS / self.INFECTIOUS_PERIOD
        )
        self.INIT_EXPOSED_DIST = (
            exposed_to_infected_ratio * self.INIT_INFECTION_DIST
        )
        # INIT_EXPOSED_DIST is not strain stratified, put infected into the omicron strain via indicator vec
        self.INIT_EXPOSED_DIST = self.INIT_EXPOSED_DIST[:, None] * np.array(
            [0] * self.STRAIN_IDX.omicron + [1]
        )
        self.INIT_INFECTED_DIST = (
            1 - exposed_to_infected_ratio
        ) * self.INIT_INFECTION_DIST

        # INIT_INFECTED_DIST is not strain stratified, put infected into the omicron strain via indicator vec
        self.INIT_INFECTED_DIST = self.INIT_INFECTED_DIST[:, None] * np.array(
            [0] * self.STRAIN_IDX.omicron + [1]
        )

    def to_json(self, file):
        """
        a simple method which takes self.__dict__ and dumps it into `file`.
        this method effectively deals with nested numpy and jax arrays
        which are normally not JSON serializable and cause errors.

        Parameters
        ----------
        `file`: TextIOWrapper
            a file object that can be written to, usually the result of a call like open("file.txt") as f
        """

        # define a custom encoder so that things like Enums, numpy arrays,
        # and Diffrax.Solution objects can be JSON serializable
        class CustomEncoder(json.JSONEncoder):
            def default(self, obj):
                if isinstance(obj, np.ndarray) or isinstance(obj, jnp.ndarray):
                    return obj.tolist()
                if isinstance(obj, EnumMeta):
                    return {
                        str(e): idx for e, idx in zip(obj, range(len(obj)))
                    }
                if isinstance(obj, Solution):
                    return obj.ys
                return json.JSONEncoder.default(self, obj)

        return json.dump(self.__dict__, file, indent=4, cls=CustomEncoder)


def build_basic_mechanistic_model(config: config):
    """
    A builder function meant to take in a Config class and build a BasicMechanisticModel() object with values from the config.

    Parameters
    ----------
    config : ConfigBase
        a configuration object of type `ConfigBase` or inherits from `ConfigBase`
    """
    return BasicMechanisticModel(**config.__dict__)<|MERGE_RESOLUTION|>--- conflicted
+++ resolved
@@ -53,11 +53,7 @@
             self.load_contact_matrix()
 
         # TODO does it make sense to set one and not the other if provided one ?
-<<<<<<< HEAD
-        # if not given, load initial waning and recovered distributions from serological data
-=======
         # if not given, load inital waning and recovered distributions from serological data into self
->>>>>>> c8cc3fc6
         if self.INIT_WANING_DIST is None or self.INIT_RECOVERED_DIST is None:
             self.load_waning_and_recovered_distributions()
 
@@ -71,13 +67,8 @@
             axis=(self.AXIS_IDX.strain, self.AXIS_IDX.wane),
         )
 
-<<<<<<< HEAD
-        # if not given an initial infection distribution, use max eig value vector of contact matrix
-        # disperse initial infections across infected and exposed compartments based on gamma / sigma ratio.
-=======
         # if not given an inital infection distribution, use max eig value vector of contact matrix
         # disperse inital infections across infected and exposed compartments based on gamma / sigma ratio.
->>>>>>> c8cc3fc6
         if self.INIT_INFECTED_DIST is None or self.INIT_EXPOSED_DIST is None:
             self.load_init_infection_infected_and_exposed_dist()
 
@@ -105,14 +96,9 @@
             initial_suseptible_count,  # s
             initial_exposed_count,  # e
             initial_infectious_count,  # i
-<<<<<<< HEAD
             initial_recovered_count,  # r
             initial_waning_count,  # w
-=======
-            inital_recovered_count,  # r
-            inital_waning_count,  # w
             jnp.zeros(initial_exposed_count.shape),  # c
->>>>>>> c8cc3fc6
         )
 
         self.solution = None
@@ -129,17 +115,6 @@
         for example functions f() in charge of disease dynamics see the model_odes folder.
         if sample=True, and no sample_dist_dict supplied, omicron strain beta and waning protections are automatically sampled.
 
-<<<<<<< HEAD
-        gamma = 1 / self.INFECTIOUS_PERIOD
-        sigma = 1 / self.EXPOSED_TO_INFECTIOUS
-        waning_rates = [1 / wane_time for wane_time in self.WANING_TIMES]
-        # default to no cross immunity, setting diagnal to 0
-        # TODO use priors informed by https://www.sciencedirect.com/science/article/pii/S2352396423002992
-        suseptibility_matrix = jnp.ones(
-            (self.NUM_STRAINS, self.NUM_STRAINS)
-        ) * (1 - jnp.diag(jnp.array([1] * self.NUM_STRAINS)))
-        # if your model expects added parameters, add them here
-=======
         Parameters
         ----------
         `sample`: boolean
@@ -152,15 +127,9 @@
         ----------
         dict{str: Object}: A dictionary where key value pairs are used as parameters by an ODE model, things like R0 or contact matricies.
         """
->>>>>>> c8cc3fc6
         args = {
             "contact_matrix": self.CONTACT_MATRIX,
             "vax_rate": self.VACCINATION_RATE,
-<<<<<<< HEAD
-            "waning_protections": waning_protections,
-            "waning_rates": waning_rates,
-=======
->>>>>>> c8cc3fc6
             "mu": self.BIRTH_RATE,
             "population": self.POPULATION,
             "num_strains": self.NUM_STRAINS,
@@ -581,9 +550,6 @@
 
     def load_initial_population_fractions(self):
         """
-<<<<<<< HEAD
-        a wrapper function which loads age demographics for the US and sets the initial population fraction by age bin.
-=======
         a wrapper function which loads age demographics for the US and sets the inital population fraction by age bin.
 
         Updates
@@ -591,7 +557,6 @@
         `self.INITIAL_POPULATION_FRACTIONS` : numpy.ndarray
             proportion of the total population that falls into each age group,
             length of this array is equal the number of age groups and will sum to 1.0.
->>>>>>> c8cc3fc6
         """
         populations_path = (
             self.DEMOGRAPHIC_DATA + "population_rescaled_age_distributions/"
@@ -620,15 +585,6 @@
 
     def load_init_infection_infected_and_exposed_dist(self):
         """
-<<<<<<< HEAD
-        loads the initial infection distribution by age, then separates infections into an
-        infected and exposed distribution, all infections assumed to be omicron.
-        utilizes the ratio between gamma and sigma to determine what proportion of initial infections belong in the
-        exposed (soon to be infectious), and the already infectious compartments.
-
-        infections are stratified across age bins based on proportion of each age bin
-        in individuals who have recent sero-converted before model initialization date.
-=======
         loads the inital infection distribution by age, then separates infections into an
         infected and exposed distributions, to account for people who may not be infectious yet,
         but are part of the initial infections of the model all infections assumed to be omicron.
@@ -637,7 +593,6 @@
 
         infections are stratified across age bins based on proportion of each age bin
         in individuals who have recently sero-converted before model initalization date.
->>>>>>> c8cc3fc6
         Equivalent to using proportion of each age bin in self.INIT_RECOVERED_DIST
 
         given that `INIT_INFECTION_DIST` = `INIT_EXPOSED_DIST` + `INIT_INFECTED_DIST`
