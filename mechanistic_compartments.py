import datetime
import json
import os
from enum import EnumMeta
from functools import partial

import jax.config
import jax.numpy as jnp
import matplotlib.pyplot as plt
import numpy as np
import numpyro
import pandas as pd
from diffrax import ODETerm, SaveAt, Solution, Tsit5, diffeqsolve
from jax import jit
from jax.random import PRNGKey
from jax.scipy.stats.norm import pdf
from numpyro import distributions as Dist
from numpyro.infer import MCMC, NUTS

import utils
from config.config_base import ConfigBase as config

numpyro.set_host_device_count(4)
jax.config.update("jax_enable_x64", True)


class BasicMechanisticModel:
    """Implementation of a basic Mechanistic model for scenario analysis,
    built by the build_basic_mechanistic_model() builder from a config file.
    for a basic runable scenario use config.config_base.py in the following way.

    from config.config_base import ConfigBase
    from mechanistic_compartments import build_basic_mechanistic_model
    `model = build_basic_mechanistic_model(ConfigBase())`
    """

    def __init__(self, **kwargs):
        """
        initialize a basic abstract mechanistic model for covid19 case prediction.
        Should not be constructed directly, use build_basic_mechanistic_model() with a config file
        """
        # if users call __init__ instead of the builder function, kwargs will be empty, causing errors.
        assert (
            len(kwargs) > 0
        ), "Do not initialize this object without the helper function build_basic_mechanistic_model() and a config file."

        # grab all parameters passed from config
        self.__dict__.update(kwargs)

        # GENERATE CROSS IMMUNITY MATRIX with protection from STRAIN_INTERACTIONS most recent infected strain.
        if not self.CROSSIMMUNITY_MATRIX:
            self.build_cross_immunity_matrix()
        # if not given, load population fractions based on observed census data into self
        if not self.INITIAL_POPULATION_FRACTIONS:
            self.load_initial_population_fractions()

        self.POPULATION = self.POP_SIZE * self.INITIAL_POPULATION_FRACTIONS
        # self.POPULATION.shape = (NUM_AGE_GROUPS,)

        # if not given, load contact matrices via mixing data into self.
        if not self.CONTACT_MATRIX:
            self.load_contact_matrix()
        # self.CONTACT_MATRIX.shape = (NUM_AGE_GROUPS, NUM_AGE_GROUPS)

        if self.INIT_IMMUNE_HISTORY is None:
            self.load_immune_history_via_abm()
        # self.INIT_IMMUNE_HISTORY.shape = (age, hist, num_vax, waning)

        # disperse inital infections across infected and exposed compartments based on gamma / sigma ratio.
        # stratify initial infections appropriately across age, hist, vax counts
        if self.INIT_INFECTED_DIST is None or self.INIT_EXPOSED_DIST is None:
            # TODO dont use gamma/sigma ratio, instead add the last_exposed column back into abm_population and use that
            self.load_init_infection_infected_and_exposed_dist_via_abm()
        # self.INIT_INFECTION_DIST.shape = (age, hist, num_vax, strain)
        # self.INIT_INFECTED_DIST.shape = (age, hist, num_vax, strain)
        # self.INIT_EXPOSED_DIST.shape = (age, hist, num_vax, strain)

        initial_infectious_count = (
            self.INITIAL_INFECTIONS * self.INIT_INFECTED_DIST
        )
        initial_infectious_count_ages = jnp.sum(
            initial_infectious_count,
            axis=(
                self.I_AXIS_IDX.hist,
                self.I_AXIS_IDX.vax,
                self.I_AXIS_IDX.strain,
            ),
        )
        initial_exposed_count = (
            self.INITIAL_INFECTIONS * self.INIT_EXPOSED_DIST
        )
        initial_exposed_count_ages = jnp.sum(
            initial_exposed_count,
            axis=(
                self.I_AXIS_IDX.hist,
                self.I_AXIS_IDX.vax,
                self.I_AXIS_IDX.strain,
            ),
        )
        # suseptible / partial susceptible = Total population - infected - exposed
        initial_suseptible_count = (
            self.POPULATION
            - initial_infectious_count_ages
            - initial_exposed_count_ages
        )[:, np.newaxis, np.newaxis, np.newaxis] * self.INIT_IMMUNE_HISTORY

        self.INITIAL_STATE = (
            initial_suseptible_count,  # s
            initial_exposed_count,  # e
            initial_infectious_count,  # i
            jnp.zeros(initial_exposed_count.shape),  # c
        )

        self.solution = None

    def get_args(
        self,
        sample: bool = False,
        sample_dist_dict: dict[str, numpyro.distributions.Distribution] = {},
    ):
        """
        A function that returns model args as a dictionary as expected by the ODETerm function f(t, y(t), args)dt
        https://docs.kidger.site/diffrax/api/terms/#diffrax.ODETerm

        for example functions f() in charge of disease dynamics see the model_odes folder.
        if sample=True, and no sample_dist_dict supplied, omicron strain beta and waning protections are automatically sampled.

        Parameters
        ----------
        `sample`: boolean
            whether or not to sample key parameters, used when model is being run in MCMC and parameters are being infered
        `sample_dist_dict`: dict(str:numpyro.distribution)
            a dictionary of parameters to sample, if empty, defaults will be sampled and rest are left at values specified in config.
            follows format "parameter_name":numpyro.Distributions.dist(). DO NOT pass numpyro.sample() objects to the dictionary.

        Returns
        ----------
        dict{str: Object}: A dictionary where key value pairs are used as parameters by an ODE model, things like R0 or contact matricies.
        """
        args = {
            "CONTACT_MATRIX": self.CONTACT_MATRIX,
            "VACCINATION_RATE": self.VACCINATION_RATE,
            "POPULATION": self.POPULATION,
            "NUM_STRAINS": self.NUM_STRAINS,
            "NUM_AGE_GROUPS": self.NUM_AGE_GROUPS,
            "NUM_WANING_COMPARTMENTS": self.NUM_WANING_COMPARTMENTS,
            "WANING_PROTECTIONS": self.WANING_PROTECTIONS,
            "MAX_VAX_COUNT": self.MAX_VAX_COUNT,
            "CROSSIMMUNITY_MATRIX": self.CROSSIMMUNITY_MATRIX,
            "VAX_EFF_MATRIX": self.VAX_EFF_MATRIX,
        }
        if sample:
            # if user provides parameters and distributions they wish to sample, sample those
            if sample_dist_dict:
                for key, dist in sample_dist_dict.items():
                    args[key] = numpyro.sample(key, dist)
            # otherwise, by default just sample the omicron excess r0
            else:
                sample_dist_dict = {
                    "INFECTIOUS_PERIOD": Dist.TruncatedNormal(
                        loc=10, scale=2, low=0
                    ),
                    # "exposed_to_infectious": Dist.TruncatedNormal(
                    #     loc=5, scale=2, low=0
                    # ),
                }

                for key, dist in sample_dist_dict.items():
                    args[key] = numpyro.sample(key, dist)

                self.INTRODUCTION_TIMES_SAMPLE = [
                    numpyro.sample(
                        "INTRODUCTION_TIME",
                        Dist.TruncatedNormal(loc=60, scale=20, low=0),
                    ),
                ]
                # r0_omicron = utils.sample_r0()
                # strain_specific_r0 = list(self.STRAIN_SPECIFIC_R0)
                # strain_specific_r0[self.STRAIN_IDX.omicron] = r0_omicron
                # default_sample_dict["R0"] = jnp.asarray(strain_specific_r0)
                # args = dict(args, **sample_dist_dict)

        # lets quickly update any values that depend on other parameters which may or may not be sampled.
        # set defaults if they are not in args aka not sampled.
        r0 = args.get("R0", self.STRAIN_SPECIFIC_R0)
        infectious_period = args.get(
            "INFECTIOUS_PERIOD", self.INFECTIOUS_PERIOD
        )
        if "INFECTIOUS_PERIOD" in args or "R0" in args:
            beta = numpyro.deterministic("BETA", r0 / infectious_period)
        else:
            beta = r0 / infectious_period
        gamma = (
            1 / self.INFECTIOUS_PERIOD
            if "INFECTIOUS_PERIOD" not in args
            else numpyro.deterministic("gamma", 1 / args["INFECTIOUS_PERIOD"])
        )
        sigma = (
            1 / self.EXPOSED_TO_INFECTIOUS
            if "EXPOSED_TO_INFECTIOUS" not in args
            else numpyro.deterministic(
                "SIGMA", 1 / args["EXPOSED_TO_INFECTIOUS"]
            )
        )
        # since our last waning time is zero to account for last compartment never waning
        # we include an if else statement to catch a division by zero error here.
        waning_rates = [
            1 / waning_time if waning_time > 0 else 0
            for waning_time in self.WANING_TIMES
        ]
        # add final parameters, if your model expects added parameters, add them here
        args = dict(
            args,
            **{
                "BETA": beta,
                "SIGMA": sigma,
                "GAMMA": gamma,
                "WANING_RATES": waning_rates,
<<<<<<< HEAD
                "EXTERNAL_I": partial(self.external_i),
=======
                "EXTERNAL_I": partial(
                    self.external_i,
                    intro_times_sample=args.get("INTRODUCTION_TIMES", {}),
                ),
                "VACCINATION_RATES": self.vaccination_rate,
>>>>>>> 463510f3
            }
        )
        return args

    @partial(jit, static_argnums=(0))
<<<<<<< HEAD
    def external_i(self, t):
=======
    def external_i(self, t, intro_times_sample={}):
>>>>>>> 463510f3
        """
        Given some time t, returns jnp.array of shape self.INITIAL_STATE[self.IDX.I] representing external infected persons
        interacting with the population. it does so by calling some function f_s(t) for each strain s.

        MUST BE CONTINUOUS AND DIFFERENTIABLE FOR ALL TIMES t.

        Parameters
        ----------
        `t`: float as Traced<ShapedArray(float32[])>
            current time in the model, due to the just-in-time nature of Jax this float value may be contained within a
            traced array of shape () and size 1. Thus no explicit comparison should be done on "t".

        `intro_times_sample`: list(numpyro.sample) or False
            a list of numpyro samples for each of the strain introduction times, if sampling is happening. Otherwise False use config file defaults.

        Returns
        -----------
        external_i_compartment: jnp.array()
            jnp.array(shape=(self.INITIAL_STATE[self.IDX.I].shape)) of external individuals to the system
            interacting with susceptibles within the system.
        """
        # set up our return value
        external_i_compartment = jnp.zeros(
            self.INITIAL_STATE[self.IDX.I].shape
        )
        # default from the config
        external_i_distributions = self.EXTERNAL_I_DISTRIBUTIONS
        # pick sampled versions or defaults from config
<<<<<<< HEAD
        if hasattr(self, "INTRODUCTION_TIMES_SAMPLE"):
            # if we are sampling, sample the introduction times and use it to inform our
            # external_i_distribution as the mean distribution day.
            for introduced_strain_idx, introduced_time_sampler in enumerate(
                self.INTRODUCTION_TIMES_SAMPLE
=======
        if intro_times_sample:
            # if we are sampling, sample the introduction times and use it to inform our
            # external_i_distribution as the mean distribution day.
            for introduced_strain_idx, introduced_time_sampler in enumerate(
                intro_times_sample
>>>>>>> 463510f3
            ):
                dist_idx = self.NUM_STRAINS - introduced_strain_idx - 1
                # use a normal PDF with std dv
                external_i_distributions[dist_idx] = lambda t: pdf(
                    t, loc=introduced_time_sampler, scale=2
                )
        introduction_age_mask = jnp.where(
            jnp.array(self.INTRODUCTION_AGE_MASK),
            1,
            0,
        )
        for strain in self.STRAIN_IDX:
            external_i_distribution = external_i_distributions[strain]
            external_i_compartment = external_i_compartment.at[
                introduction_age_mask, 0, 0, strain
            ].set(
                external_i_distribution(t)
                * self.INTRODUCTION_PERCENTAGE
                * self.POPULATION[self.INTRODUCTION_AGE_MASK]
            )
        return external_i_compartment

    @partial(jit, static_argnums=(0))
    def vaccination_rate(self, t):
        """
        Given some time t, returns a jnp.array of shape (self.NUM_AGE_GROUPS, self.MAX_VAX_COUNT + 1)
        representing the age / vax history stratified vaccination rates for an additional vaccine. Used by transmission models
        to determine vaccination rates at a particular time step.

        MUST BE CONTINUOUS AND DIFFERENTIABLE FOR ALL TIMES t.

        Parameters
        ----------
        t: float as Traced<ShapedArray(float32[])>
            current time in the model, due to the just-in-time nature of Jax this float value may be contained within a
            traced array of shape () and size 1. Thus no explicit comparison should be done on "t".

        Returns
        -----------
        vaccination_rates: jnp.array()
            jnp.array(shape=(self.NUM_AGE_GROUPS, self.MAX_VAX_COUNT + 1)) of vaccination rates for each age bin and vax history strata.
        """
        return self.VAX_MODEL_PARAMS * jnp.exp(-self.VAX_MODEL_PARAMS * t)

    def incidence(
        self,
        incidence: list[int],
        model,
        negbin=True,
        sample_dist_dict: dict[str, numpyro.distributions.Distribution] = {},
    ):
        """
        Approximate the ODE model incidence (new exposure) per time step,
        based on diffeqsolve solution obtained after self.run and sampled values of parameters.

        Parameters
        ----------
        `incidence`: list(int)
                    observed incidence of each compartment to compare against.

        `model`: function()
            an ODE style function which takes in state, time, and parameters in that order,
            and return a list of two: tuple of changes in compartment and array of incidences.

        `sample_dist_dict`: dict(str:numpyro.distribution)
            a dictionary of parameters to sample, if empty, defaults will be sampled and rest are left at values specified in config.
            follows format "parameter_name":numpyro.Distributions.dist(). DO NOT pass numpyro.sample() objects to the dictionary.

        Returns
        ----------
        List of arrays of incidence (one per time step).
        """
        solution = self.run(
            model,
            sample=True,
            sample_dist_dict=sample_dist_dict,
            tf=len(incidence),
        )
        # add 1 to idxs because we are straified by time in the solution object
        # sum down to just time x age bins
        model_incidence = jnp.sum(
            solution.ys[self.IDX.C],
            axis=(
                self.I_AXIS_IDX.hist + 1,
                self.I_AXIS_IDX.vax + 1,
                self.I_AXIS_IDX.strain + 1,
            ),
        )
        # axis = 0 because we take diff across time
        model_incidence = jnp.diff(model_incidence, axis=0)

        # sample infection hospitalization rate here
        with numpyro.plate("num_age", self.NUM_AGE_GROUPS):
            ihr = numpyro.sample("ihr", Dist.Beta(0.5, 10))

        # scale model_incidence w ihr and apply Poisson or NB observation model
        if negbin:
            k = numpyro.sample("k", Dist.HalfCauchy(1.0))
            numpyro.sample(
                "incidence",
                Dist.NegativeBinomial2(
                    mean=model_incidence * ihr, concentration=k
                ),
                obs=incidence,
            )
        else:
            numpyro.sample(
                "incidence",
                Dist.Poisson(model_incidence * ihr),
                obs=incidence,
            )

    def infer(
        self,
        model,
        incidence,
        sample_dist_dict: dict[str, numpyro.distributions.Distribution] = {},
        negbin=True,
    ):
        """
        Runs inference given some observed incidence and a model of transmission dynamics.
        Uses MCMC and NUTS for parameter tuning of the model returns estimated parameter values given incidence.

        Parameters
        ----------
        `model`: function()
            a standard ODE style function which takes in state, time, and parameters in that order.
            for example functions see the model_odes folder.
        `incidence`: list(int)
            observed incidence of each compartment to compare against.
        `sample_dist_dict`: dict(str:numpyro.distribution)
            a dictionary of parameters to sample, if empty, defaults will be sampled and rest are left at values specified in config.
            follows format "parameter_name":numpyro.Distributions.dist(). DO NOT pass numpyro.sample() objects to the dictionary.
        `timesteps`: int
            number of timesteps over which you wish to infer over, must match len(`incidence`)
        """
        mcmc = MCMC(
            NUTS(
                self.incidence,
                dense_mass=True,
                max_tree_depth=5,
                init_strategy=numpyro.infer.init_to_median,
            ),
            num_warmup=self.MCMC_NUM_WARMUP,
            num_samples=self.MCMC_NUM_SAMPLES,
            num_chains=self.MCMC_NUM_CHAINS,
            progress_bar=self.MCMC_PROGRESS_BAR,
        )
        mcmc.run(
            rng_key=PRNGKey(self.MCMC_PRNGKEY),
            incidence=incidence,
            model=model,
            negbin=negbin,
            sample_dist_dict=sample_dist_dict,
        )
        mcmc.print_summary()

    def run(
        self,
        model,
        tf: int = 100.0,
        show: bool = False,
        save: bool = False,
        sample: bool = False,
        sample_dist_dict: dict[str, numpyro.distributions.Distribution] = {},
        save_path: str = "model_run.png",
        plot_commands: list[str] = ["S", "E", "I", "C"],
        log_scale: bool = False,
    ):
        """
        Takes parameters from self and applies them to some disease dynamics modeled in `model`
        from `t0=0` to `tf`. Optionally saving compartment plots from `plot_commands` to `save_path` if `save=True`

        Parameters
        ----------
        `model`: function()
            a standard ODE style function which takes in state, time, and parameters in that order.
            for example functions see the model_odes folder.
        `tf`: int
            stopping time point (with default configuration this is days)
        `show`: boolean
            whether or not to show an image via matplotlib.pyplot.show()
        `save`: boolean
            whether or not to save an image and its metadata to `save_path`
        `sample`: boolean
            whether or not to sample parameters or use values from config. See `get_args()` for sampling process
        `sample_dist_dict`: dict(str:numpyro.distribution)
            a dictionary of parameters to sample, if empty, defaults will be sampled and rest are left at values specified in config.
            follows format "parameter_name":numpyro.Distributions.dist(). DO NOT pass numpyro.sample() objects to the dictionary.
        `save_path`: str
            relative or absolute path where to save an image and its metadata if `save=True`
        `plot_commands`: list(str)
            a list of compartments to plot, strings must match those specified in self.IDX or self.W_IDX.

        Returns
        ----------
        Diffrax.Solution object as described by https://docs.kidger.site/diffrax/api/solution/
        """
        term = ODETerm(
            lambda t, state, parameters: model(state, t, parameters)
        )
        solver = Tsit5()
        t0 = 0.0
        dt0 = 0.1
        saveat = SaveAt(ts=jnp.linspace(t0, tf, int(tf) + 1))
        solution = diffeqsolve(
            term,
            solver,
            t0,
            tf,
            dt0,
            self.INITIAL_STATE,
            args=self.get_args(
                sample=sample, sample_dist_dict=sample_dist_dict
            ),
            saveat=saveat,
            max_steps=10000,  # allows for arbitrarily large time scales
        )
        self.solution = solution
        save_path = (
            save_path if save else None
        )  # dont set a save path if we dont want to save

        if show or save:
            fig, ax = self.plot_diffrax_solution(
                solution,
                plot_commands=plot_commands,
                save_path=save_path,
                log_scale=log_scale,
            )
            if show:
                plt.show()

        return solution

    def plot_diffrax_solution(
        self,
        sol: Solution,
        plot_commands: list[str] = ["s", "e", "i", "c"],
        save_path: str = None,
        log_scale: bool = False,
    ):
        """
        plots a run from diffeqsolve() with `plot_commands` returning figure and axis.
        If `save_path` is not None will save figure to that path attached with meta data in `meta_data`.

        Parameters
        ----------
        sol : difrax.Solution
            object containing ODE run as described by https://docs.kidger.site/diffrax/api/solution/
        plot_commands : list(str), optional
            commands to the plotter on which populations to show, may be compartment titles, strain names, waning compartments, or explicit numpy slices!
            see utils/get_timeline_from_solution_with_command() for more in depth explanation of commands.
        save_path : str, optional
            if `save_path = None` do not save figure to output directory. Otherwise save to relative path `save_path`
            attaching meta data of the self object.
        """
        plot_commands = [x.strip() for x in plot_commands]
        sol = sol.ys
        fig, ax = plt.subplots(1)
        for command in plot_commands:
            timeline = utils.get_timeline_from_solution_with_command(
                sol,
                self.IDX,
                self.W_IDX,
                self.STRAIN_IDX,
                command,
            )
            days = list(range(len(timeline)))
            x_axis = [
                self.INIT_DATE + datetime.timedelta(days=day) for day in days
            ]
            ax.plot(
                x_axis,
                timeline,
                label=command,
            )
        fig.legend()
        ax.set_title(
            "Population count by compartment across all ages and strains"
        )
        ax.tick_params(axis="x", labelrotation=45)
        ax.set_xlabel("Days since scenario start")
        ax.set_ylabel("Population Count")
        if log_scale:
            ax.set_yscale("log")
        if save_path:
            fig.savefig(save_path)
            with open(save_path + "_meta.json", "w") as meta:
                self.to_json(meta)
        return fig, ax

    def plot_initial_serology(self, save_path=None, show=True):
        """
        plots a stacked bar chart representation of the initial immune compartments of the model.

        Parameters
        ----------
        save_path: {str, None}, optional
            the save path to which to save the figure, None implies figure will not be saved.
        show: {Boolean, None}, optional
            Whether or not to show the figure using plt.show() defaults to True.

        Returns
        -----------
        fig: matplotlib.figure.Figure
            Matplotlib Figure containing the generated plot
        ax: matplotlib.axes._axes.Axes
            Matplotlib axes containing data on the generated plot.
        """
        # combine them together into one matrix, multiply by pop counts
        immune_compartments = [
            self.INIT_IMMUNE_HISTORY[:, :, :, w_idx] for w_idx in self.W_IDX
        ]
        immune_compartments_populations = self.POPULATION * immune_compartments
        # reverse for plot readability since we read left to right
        immune_compartments_populations = immune_compartments_populations[::-1]
        x_axis = ["W" + str(int(idx)) for idx in self.W_IDX][::-1]
        age_to_immunity_slice = {}
        # for each age group, plot its number of persons in each immune compartment
        # stack the bars on top of one another by summing the previous age groups underneath
        fig, ax = plt.subplots(1)
        for idx, age_group in enumerate(self.AGE_GROUP_STRS):
            age_to_immunity_slice[age_group] = immune_compartments_populations[
                :, idx
            ]
            ax.bar(
                x_axis,
                age_to_immunity_slice[age_group],
                label=age_group,
                bottom=sum(
                    [
                        age_to_immunity_slice[x]
                        for x in self.AGE_GROUP_STRS[0:idx]
                    ]
                ),
            )
        props = {"rotation": 25, "size": 7}
        plt.setp(ax.get_xticklabels(), **props)
        ax.legend()
        ax.set_title("Initial Population Immunity level by waning compartment")
        ax.set_xlabel("Immune Compartment")
        ax.set_ylabel("Population Count, all strains")
        if show:
            fig.show()
        if save_path:
            fig.savefig(save_path)
            with open(save_path + "_meta.json", "w") as meta:
                self.to_json(meta)
        return fig, ax

    def load_immune_history_via_serology(self):
        """
        a wrapper function which loads serologically informed covid immune history distributions into self, accounting for strain timing.
        Serology data initalized closely after the end of the Omicron wave on Feb 11th 2022. Individuals are marked with
        previous omicron exposure, or previous non-omicron exposure, as well number of vaccinations. Placed into waning compartments
        according to the more recent of exposure or vaccination.

        Use `self.STRAIN_IDX` to index strains in correct manner and avoid out of bounds errors

        Updates
        ----------
        self.self.INIT_IMMUNE_HISTORY : np.array
            the proportions of the total population for each age bin defined as waning, or within x `self.WANING_TIME`s of infection. where x is the waning compartment
            has a shape of (`self.NUM_AGE_GROUPS`, `self.NUM_PREV_INF_HIST`, `self.MAX_VAX_COUNT + 1`, `self.NUM_WANING_COMPARTMENTS`)
        """
        sero_path = (
            self.SEROLOGICAL_DATA
            + "Nationwide_Commercial_Laboratory_Seroprevalence_Survey_20231018.csv"
        )
        # pre-commit does not like pushing the sero data to the repo, so many on first run wont have it.
        if not os.path.exists(sero_path):
            # download the data from CDC website
            print(
                "seems like you are missing the serology data, lets download it from data.cdc.gov and place here here: "
                + sero_path
            )
            download_link = "https://data.cdc.gov/api/views/d2tw-32xv/rows.csv"
            sero_data = pd.read_csv(download_link)
            os.makedirs(self.SEROLOGICAL_DATA, exist_ok=True)
            sero_data.to_csv(sero_path, index=False)
        pop_path = (
            self.DEMOGRAPHIC_DATA + "population_rescaled_age_distributions/"
        )
        # return the proportions of each age group with each immune history
        # immune history = natural infection + vaccination tracking whats more recent.
        self.INIT_IMMUNE_HISTORY = (
            utils.past_immune_dist_from_serology_demographics(
                sero_path,
                pop_path,
                self.AGE_LIMITS,
                self.WANING_TIMES,
                self.NUM_WANING_COMPARTMENTS,
                self.MAX_VAX_COUNT,
                self.NUM_STRAINS,
            )
        )

    def load_immune_history_via_abm(self):
        self.INIT_IMMUNE_HISTORY = utils.past_immune_dist_from_abm(
            self.SIM_DATA,
            self.NUM_AGE_GROUPS,
            self.AGE_LIMITS,
            self.MAX_VAX_COUNT,
            self.WANING_TIMES,
            self.NUM_WANING_COMPARTMENTS,
            self.NUM_STRAINS,
            self.STRAIN_IDX,
        )

    def load_initial_population_fractions(self):
        """
        a wrapper function which loads age demographics for the US and sets the inital population fraction by age bin.

        Updates
        ----------
        `self.INITIAL_POPULATION_FRACTIONS` : numpy.ndarray
            proportion of the total population that falls into each age group,
            length of this array is equal the number of age groups and will sum to 1.0.
        """
        populations_path = (
            self.DEMOGRAPHIC_DATA + "population_rescaled_age_distributions/"
        )
        self.INITIAL_POPULATION_FRACTIONS = utils.load_age_demographics(
            populations_path, self.REGIONS, self.AGE_LIMITS
        )["United States"]

    def load_contact_matrix(self):
        """
        a wrapper function that loads a contact matrix for the USA based on mixing paterns data found here:
        https://github.com/mobs-lab/mixing-patterns

        Updates
        ----------
        `self.CONTACT_MATRIX` : numpy.ndarray
            a matrix of shape (self.NUM_AGE_GROUPS, self.NUM_AGE_GROUPS) with each value representing TODO
        """
        self.CONTACT_MATRIX = utils.load_demographic_data(
            self.DEMOGRAPHIC_DATA,
            self.REGIONS,
            self.NUM_AGE_GROUPS,
            self.MINIMUM_AGE,
            self.AGE_LIMITS,
        )["United States"]["avg_CM"]

    def load_init_infection_infected_and_exposed_dist_via_serology(self):
        """
        loads the inital infection distribution by age, then separates infections into an
        infected and exposed distributions, to account for people who may not be infectious yet,
        but are part of the initial infections of the model all infections assumed to be omicron.
        utilizes the ratio between gamma and sigma to determine what proportion of inital infections belong in the
        exposed (soon to be infectious), and the already infectious compartments.

        infections are stratified across age bins based on proportion of each age bin
        in individuals who have recently sero-converted before model initalization date.
        Equivalent to using proportion of each age bin in top waning compartment

        given that `INIT_INFECTION_DIST` = `INIT_EXPOSED_DIST` + `INIT_INFECTED_DIST`

        Updates
        ----------
        `self.INIT_INFECTION_DIST`: jnp.array(int)
            populates values using seroprevalence to produce a distribution of how new infections are
            stratified by age bin. INIT_INFECTION_DIST.shape = (self.NUM_AGE_GROUPS,) and sum(self.INIT_INFECTION_DIST) = 1.0
        `self.INIT_EXPOSED_DIST`: jnp.array(int)
            proportion of INIT_INFECTION_DIST that falls into exposed compartment, formatted into the omicron strain.
            INIT_EXPOSED_DIST.shape = (self.NUM_AGE_GROUPS, self.NUM_STRAINS)
        `self.INIT_INFECTED_DIST`: jnp.array(int)
            proportion of INIT_INFECTION_DIST that falls into infected compartment, formatted into the omicron strain.
            INIT_INFECTED_DIST.shape = (self.NUM_AGE_GROUPS, self.NUM_STRAINS)
        """
        # base infection distribution on the currently freshly recovered individuals.
        # TODO this is a problem because we dont know if those in 0 waning are there due to nat
        # infection or there due to vaccination. So what we will do is pick those who are infected with omicron
        # since we know that this model is initalized just after omicron wave, so its likely that they have
        # just been infected naturally and are in wane=0 because of that rather than vaccination.
        infection_shape = tuple(
            list(self.INIT_IMMUNE_HISTORY.shape)[:-1] + [self.NUM_STRAINS]
        )  # age, state, num_vax, strain
        self.INIT_INFECTION_DIST = np.zeros(infection_shape)
        # TODO as of right now we only infect those in states with omicron, what about
        # fully susceptible / non-omicron exposure people????
        # we need some distribution for infections across state within an age group.
        states_with_omicron = utils.all_immune_states_with(
            self.STRAIN_IDX.omicron, self.NUM_STRAINS
        )
        self.INIT_INFECTION_DIST[
            :, states_with_omicron, :, self.STRAIN_IDX.omicron
        ] = self.INIT_IMMUNE_HISTORY[:, states_with_omicron, :, 0]
        # infections does not equal INFECTED.
        # infected is a compartment, infections means successful passing of virus
        self.INIT_INFECTION_DIST = self.INIT_INFECTION_DIST / np.sum(
            self.INIT_INFECTION_DIST, axis=(0, 1, 2, 3)
        )
        # old method was to use contact matrix max eigan value. produce diff values and ranking
        # [0.30490018 0.28493648 0.23049002 0.17967332] sero method 4 age bins
        # [0.27707683 0.45785665 0.1815728  0.08349373] contact matrix method, 4 bins

        # ratio of gamma / sigma defines our infected to exposed ratio at any given time
        exposed_to_infected_ratio = (
            self.EXPOSED_TO_INFECTIOUS / self.INFECTIOUS_PERIOD
        )
        self.INIT_EXPOSED_DIST = (
            exposed_to_infected_ratio * self.INIT_INFECTION_DIST
        )
        # an array used to add the 'strain' dimension into exposed and infected arrays.
        # strain_filler_array = np.array(  # build strain array
        #     [0] * self.STRAIN_IDX.omicron
        #     + [1]
        #     + [0] * (self.NUM_STRAINS - 1 - self.STRAIN_IDX.omicron)
        # )
        # INIT_EXPOSED_DIST is not strain stratified, put infected into the omicron strain via indicator vec
        # self.INIT_EXPOSED_DIST = (
        #     self.INIT_EXPOSED_DIST[:, :, :, None] * strain_filler_array
        # )
        # next we correct for the states we cut out.
        # self.INIT_EXPOSED_DIST = np.concatenate(
        #     [self.INIT_EXPOSED_DIST, np.zeros((self.INIT_EXPOSED_DIST.shape))],
        #     axis=1,
        # )
        self.INIT_INFECTED_DIST = (
            1 - exposed_to_infected_ratio
        ) * self.INIT_INFECTION_DIST

        # INIT_INFECTED_DIST is not strain stratified, put infected into the omicron strain via indicator vec
        # self.INIT_INFECTED_DIST = (
        #     self.INIT_INFECTED_DIST[:, :, :, None] * strain_filler_array
        # )

    def load_init_infection_infected_and_exposed_dist_via_abm(self):
        """
        loads the inital infection distribution by age, then separates infections into an
        infected and exposed distributions, to account for people who may not be infectious yet,
        but are part of the initial infections of the model all infections assumed to be omicron.
        utilizes the ratio between gamma and sigma to determine what proportion of inital infections belong in the
        exposed (soon to be infectious), and the already infectious compartments.

        given that `INIT_INFECTION_DIST` = `INIT_EXPOSED_DIST` + `INIT_INFECTED_DIST`

        Updates
        ----------
        `self.INIT_INFECTION_DIST`: jnp.array(int)
            populates values using seroprevalence to produce a distribution of how new infections are
            stratified by age bin. INIT_INFECTION_DIST.shape = (self.NUM_AGE_GROUPS,) and sum(self.INIT_INFECTION_DIST) = 1.0
        `self.INIT_EXPOSED_DIST`: jnp.array(int)
            proportion of INIT_INFECTION_DIST that falls into exposed compartment, formatted into the omicron strain.
            INIT_EXPOSED_DIST.shape = (self.NUM_AGE_GROUPS, self.NUM_STRAINS)
        `self.INIT_INFECTED_DIST`: jnp.array(int)
            proportion of INIT_INFECTION_DIST that falls into infected compartment, formatted into the omicron strain.
            INIT_INFECTED_DIST.shape = (self.NUM_AGE_GROUPS, self.NUM_STRAINS)
        `self.INITIAL_INFECTIONS`: float
            if `INITIAL_INFECTIONS` is not specified in the config, will use the proportion of the total population
            that is exposed or infected in the abm, multiplied by the population size, for the models number of infections.
        """
        (
            self.INIT_INFECTION_DIST,
            self.INIT_EXPOSED_DIST,
            self.INIT_INFECTED_DIST,
            proportion_infected,
        ) = utils.init_infections_from_abm(
            self.SIM_DATA,
            self.NUM_AGE_GROUPS,
            self.AGE_LIMITS,
            self.MAX_VAX_COUNT,
            self.WANING_TIMES,
            self.NUM_STRAINS,
            self.STRAIN_IDX,
        )
        if self.INITIAL_INFECTIONS is None:
            self.INITIAL_INFECTIONS = self.POP_SIZE * proportion_infected

    def build_cross_immunity_matrix(self):
        self.CROSSIMMUNITY_MATRIX = utils.strain_interaction_to_cross_immunity(
            self.NUM_STRAINS, self.STRAIN_INTERACTIONS
        )

    def to_json(self, file):
        """
        a simple method which takes self.__dict__ and dumps it into `file`.
        this method effectively deals with nested numpy and jax arrays
        which are normally not JSON serializable and cause errors.

        Parameters
        ----------
        `file`: TextIOWrapper
            a file object that can be written to, usually the result of a call like open("file.txt") as f
        """

        # define a custom encoder so that things like Enums, numpy arrays,
        # and Diffrax.Solution objects can be JSON serializable
        class CustomEncoder(json.JSONEncoder):
            def default(self, obj):
                if isinstance(obj, np.ndarray) or isinstance(obj, jnp.ndarray):
                    return obj.tolist()
                if isinstance(obj, EnumMeta):
                    return {
                        str(e): idx for e, idx in zip(obj, range(len(obj)))
                    }
                if isinstance(obj, Solution):
                    return obj.ys
                if isinstance(obj, datetime.date):
                    return obj.strftime("%d-%m-%y")
                try:
                    res = json.JSONEncoder.default(self, obj)
                except TypeError:
                    res = "error not serializable"
                return res

        return json.dump(self.__dict__, file, indent=4, cls=CustomEncoder)


def build_basic_mechanistic_model(config: config):
    """
    A builder function meant to take in a Config class and build a BasicMechanisticModel() object with values from the config.

    Parameters
    ----------
    config : ConfigBase
        a configuration object of type `ConfigBase` or inherits from `ConfigBase`
    """
    return BasicMechanisticModel(**config.__dict__)<|MERGE_RESOLUTION|>--- conflicted
+++ resolved
@@ -216,25 +216,14 @@
                 "SIGMA": sigma,
                 "GAMMA": gamma,
                 "WANING_RATES": waning_rates,
-<<<<<<< HEAD
                 "EXTERNAL_I": partial(self.external_i),
-=======
-                "EXTERNAL_I": partial(
-                    self.external_i,
-                    intro_times_sample=args.get("INTRODUCTION_TIMES", {}),
-                ),
                 "VACCINATION_RATES": self.vaccination_rate,
->>>>>>> 463510f3
             }
         )
         return args
 
     @partial(jit, static_argnums=(0))
-<<<<<<< HEAD
     def external_i(self, t):
-=======
-    def external_i(self, t, intro_times_sample={}):
->>>>>>> 463510f3
         """
         Given some time t, returns jnp.array of shape self.INITIAL_STATE[self.IDX.I] representing external infected persons
         interacting with the population. it does so by calling some function f_s(t) for each strain s.
@@ -263,19 +252,11 @@
         # default from the config
         external_i_distributions = self.EXTERNAL_I_DISTRIBUTIONS
         # pick sampled versions or defaults from config
-<<<<<<< HEAD
         if hasattr(self, "INTRODUCTION_TIMES_SAMPLE"):
             # if we are sampling, sample the introduction times and use it to inform our
             # external_i_distribution as the mean distribution day.
             for introduced_strain_idx, introduced_time_sampler in enumerate(
                 self.INTRODUCTION_TIMES_SAMPLE
-=======
-        if intro_times_sample:
-            # if we are sampling, sample the introduction times and use it to inform our
-            # external_i_distribution as the mean distribution day.
-            for introduced_strain_idx, introduced_time_sampler in enumerate(
-                intro_times_sample
->>>>>>> 463510f3
             ):
                 dist_idx = self.NUM_STRAINS - introduced_strain_idx - 1
                 # use a normal PDF with std dv
