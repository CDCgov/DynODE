--- conflicted
+++ resolved
@@ -327,14 +327,8 @@
         fig.legend()
         if save_path:
             fig.savefig(save_path)
-<<<<<<< HEAD
             with open(save_path + "_meta.txt", "w") as meta:
-                meta.write(str(self.__dict__))
-=======
-            # saving self, including all data used to generate figure, to JSON file
-            with open(save_path + "_meta.json", "x") as meta:
                 self.to_json(meta)
->>>>>>> 9afc2641
         return fig, ax
 
     def load_waning_and_recovered_distributions(self):
