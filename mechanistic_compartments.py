--- conflicted
+++ resolved
@@ -64,13 +64,8 @@
         # default to 10 for introduction std dev
 
         # GENERATE CROSS IMMUNITY MATRIX with protection from STRAIN_INTERACTIONS most recent infected strain.
-<<<<<<< HEAD
-        if not self.CROSSIMMUNITY_MATRIX:
-            self.load_cross_immunity_matrix()
-=======
         if self.CROSSIMMUNITY_MATRIX is None:
             self.build_cross_immunity_matrix()
->>>>>>> cf7e04bf
         # if not given, load population fractions based on observed census data into self
         if not self.INITIAL_POPULATION_FRACTIONS:
             self.load_initial_population_fractions()
