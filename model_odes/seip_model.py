--- conflicted
+++ resolved
@@ -47,14 +47,11 @@
     # e/i/c .shape = (NUM_AGE_GROUPS, hist, prev_vax_count, strain)
     # we dont have waning state once infection successful, waning state only impacts infection chances.
     s, e, i, c = state
-<<<<<<< HEAD
     if any([not isinstance(compartment, jax.Array) for compartment in state]):
         raise TypeError(
             "Please pass jax.numpy.array instead of np.array to ODEs"
         )
-=======
     # spoof the dict into a class so we can use `p.` notation instead of dicts
->>>>>>> 0da8d527
     p = Parameters(parameters)
     ds, de, di, dc = (
         jnp.zeros(s.shape),
