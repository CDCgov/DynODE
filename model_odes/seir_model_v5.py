import jax.numpy as jnp
import numpy as np


class Parameters(object):
    """A dummy container that converts a dictionary into attributes."""

    def __init__(self, dict: dict):
        self.__dict__ = dict


def seirw_ode(state, _, parameters):
    """
    A basic SEIRW ODE model to be used in a wrapper which is then feed into solvers such as odeint
    or diffeqsolve.

    Parameters:
    ----------
    state : array-like pytree
    a tuple or any array-like object capable of unpacking, holding the current state of the model,
    in this case holding population values of the S, E, I, R, W, and C compartments. (note: C =
    cumulative incidence).

    _ : None
    Formally used to denote current time of the model, is not currently used in this function

    parameters : a dictionary
    a dictionary holding the values of parameters needed by the SEIRW model.

    Returns:
    a tuple containing the rates of change of all compartments given in the `state` parameter.
    each element in the return tuple will match the dimensions of the parallel element in `state`.

    """
    # Unpack state
    # dims s/c = (dc.NUM_AGE_GROUPS)
    # dims e/i/r = (dc.NUM_AGE_GROUPS, dc.NUM_STRAINS)
    # dims w = (dc.NUM_AGE_GROUPS, dc.NUM_STRAINS, mc.NUM_WANING_COMPARTMENTS)
    s, e, i, r, w, c = state
    p = Parameters(parameters)

    # TODO when adding birth and deaths just create it as a compartment
    force_of_infection = (
        p.beta * p.contact_matrix.dot(i) / p.population[:, None]
    )
    ds_to_e = force_of_infection * s[:, None]

    ds_to_w = s * p.vax_rate  # vaccination of suseptibles

    de_to_i = p.sigma * e  # exposure -> infectious
    di_to_r = p.gamma * i  # infectious -> recovered
    dr_to_w = p.waning_rates[0] * r
    # guaranteed to wane into first waning compartment remaining in their strains.

    dw = jnp.zeros(w.shape)
    de = jnp.zeros(e.shape)
    # competition between strains for waned individuals + reinfection by same strain
    for strain_source_idx in range(p.num_strains):
        force_of_infection_strain = force_of_infection[:, strain_source_idx]
        for strain_target_idx in range(p.num_strains):
            # strain_source_idx will attempt to infect those previously infected with strain_target_idx.
            ws_by_age = w[:, strain_target_idx, :]
            partial_susceptibility = p.susceptibility_matrix[
                strain_source_idx, strain_target_idx
            ]
            effective_ws_by_age = ws_by_age * (
                1 - (p.waning_protections * (1 - partial_susceptibility))
            )
            ws_exposed = (
                force_of_infection_strain[:, None] * effective_ws_by_age
            )
            # element wise subtraction of exposed w_s from strain_target dw
            dw = dw.at[:, strain_target_idx, :].add(-ws_exposed)
            # element wise addition of exposed w_s into de
            de = de.at[:, strain_source_idx].add(np.sum(ws_exposed, axis=1))
    dw_to_e = de

    # lets measure our waned rates
    for w_idx in range(w.shape[-1]):
        # waning from waning compartment to next waning compartment, last compartment does not wane
        # p.waning_rates[1:] is an array excluding the R->W0 waning rate, since that is handled explicitly above
        w_waned = (
            0
            if w_idx == p.num_waning_compartments - 1
            else p.waning_rates[1:][w_idx] * w[:, :, w_idx]
        )
        # waned individuals being vaccinated, no w1 -> w1 vaccination of top compartment
        w_vaxed = 0 if w_idx == 0 else p.vax_rate * w[:, :, w_idx]
        # persons gained from waning of compartments above
        # vaccination from all below compartments in the case of top compartment (to even out w_vaxed)
        w_gained = 0
        if w_idx == 0:
            w_gained = sum(
                [
                    p.vax_rate * w[:, :, w_idx_loop]
                    for w_idx_loop in range(w.shape[-1])
                    if w_idx_loop != 0
                    # we may want a dw1_to_w1 to represent recent infection getting vaccinated
                    # change w_vaxed in this case too
                ]
            )
        else:
            # p.waning_rates[1:] is an array excluding the R->W0 waning rate, since that is handled explicitly above
            # gained individuals based on the waning rate and population of previous compartment
            w_gained = p.waning_rates[1:][w_idx - 1] * w[:, :, w_idx - 1]

        dw = dw.at[:, :, w_idx].add(-w_waned)
        dw = dw.at[:, :, w_idx].add(w_gained)
        dw = dw.at[:, :, w_idx].add(-w_vaxed)
        if w_idx == 0:
            # waning from recovered into first waning compartment
            dw = dw.at[:, :, w_idx].add(dr_to_w)
            # vaccination from suseptible into first waning compartment, first strain only
            # TODO vaccination in alpha strain currently. move to omicron?
            dw = dw.at[:, 0, w_idx].add(ds_to_w)  # TODO fix this 0 hard code
        # last compartment doesnt wane
        # only top waning compartment receives people from "r"

    # sum ds_to_e since s does not split by subtype
    ds = jnp.add(
        jnp.zeros(s.shape), jnp.add(-jnp.sum(ds_to_e, axis=1), -ds_to_w)
    )
    de = jnp.add(de, -de_to_i + ds_to_e)
    di = jnp.add(jnp.zeros(i.shape), jnp.add(de_to_i, -di_to_r))
    dr = jnp.add(jnp.zeros(r.shape), jnp.add(di_to_r, -dr_to_w))

<<<<<<< HEAD
    ds_to_e = jnp.sum(ds_to_e, axis=1)  # across strains
    dw_to_e = jnp.sum(dw_to_e, axis=[1, 2])  # across strains & w compartments
    incidence = ds_to_e + dw_to_e
    return [(ds, de, di, dr, dw), incidence]
=======
    dc = ds_to_e + dw_to_e
    return (ds, de, di, dr, dw, dc)
>>>>>>> c8cc3fc6


def seirw_ode2(state, _, parameters):
    """
    A basic SEIRW ODE model to be used in a wrapper which is then feed into solvers such as odeint
    or diffeqsolve.

    Parameters:
    ----------
    state : array-like pytree
    a tuple or any array-like object capable of unpacking, holding the current state of the model,
    in this case holding population values of the S, E, I, R, W, and C compartments. (note: C =
    cumulative incidence).

    _ : None
    Formally used to denote current time of the model, is not currently used in this function

    parameters : a dictionary
    a dictionary holding the values of parameters needed by the SEIRW model.

    Returns:
    a tuple containing the rates of change of all compartments given in the `state` parameter.
    each element in the return tuple will match the dimensions of the parallel element in `state`.

    """
    # Unpack state
    # dims s/c = (dc.NUM_AGE_GROUPS)
    # dims e/i/r = (dc.NUM_AGE_GROUPS, dc.NUM_STRAINS)
    # dims w = (dc.NUM_AGE_GROUPS, dc.NUM_STRAINS, mc.NUM_WANING_COMPARTMENTS)
    s, e, i, r, w, c = state
    p = Parameters(parameters)

    # TODO when adding birth and deaths just create it as a compartment
    force_of_infection = (
        p.beta * p.contact_matrix.dot(i) / p.population[:, None]
    )
    ds_to_e = force_of_infection * s[:, None]
    ds_to_w = s * p.vax_rate  # vaccination of suseptibles
    de_to_i = p.sigma * e  # exposure -> infectious
    di_to_r = p.gamma * i  # infectious -> recovered
    dr_to_w = p.waning_rate * r
    # guaranteed to wane into first waning compartment remaining in their strains.

    dw = jnp.zeros(w.shape)
    de = jnp.zeros(e.shape)
    # competition between strains for waned individuals + reinfection by same strain
    for strain_source_idx in range(p.num_strains):
        force_of_infection_strain = force_of_infection[:, strain_source_idx]

        partial_susceptibility = p.susceptibility_matrix[strain_source_idx, :]
        effective_susceptibility = 1 - jnp.matmul(
            p.waning_protections[:, None],
            (1 - partial_susceptibility)[None, :],
        )
        ws_exposed = jnp.array(
            [
                force_of_infection_strain[:, None]
                * w[:, i, :]
                * effective_susceptibility[:, i]
                for i in range(p.num_strains)
            ]
        )
        ws_exposed = jnp.transpose(ws_exposed, (1, 0, 2))
        dw = dw - ws_exposed
        de = de.at[:, strain_source_idx].add(jnp.sum(ws_exposed, axis=(1, 2)))

    dw_to_e = de

    # lets measure our waned + vax rates
    # last w group doesn't wane
    waning_array = jnp.zeros(w.shape) + p.waning_rate
    waning_array = waning_array.at[:, :, w.shape[2] - 1].set(0)
    w_waned = waning_array * w

    # first w group doesn't vax
    vaxed_array = jnp.zeros(w.shape) + p.vax_rate
    vaxed_array = vaxed_array.at[:, :, 0].set(0)
    w_vaxed = vaxed_array * w

    # first w group gain from everywhere, others only from neighbour
    w_gained = jnp.zeros(w.shape)
    w_gained = w_gained.at[:, :, 0].add(jnp.sum(w_vaxed, axis=2))
    w_gained = w_gained.at[:, :, 1 : w.shape[2]].add(
        w_waned[:, :, 0 : w.shape[2] - 1]
    )

    dw = dw + w_gained - w_waned - w_vaxed
    # waning from recovered into first waning compartment
    dw = dw.at[:, :, 0].add(dr_to_w)
    # vaccination from suseptible into first waning compartment, first strain only
    # TODO vaccination in alpha strain currently. move to omicron?
    dw = dw.at[:, 0, 0].add(ds_to_w)  # TODO fix this 0 hard code
    # last compartment doesnt wane
    # only top waning compartment receives people from "r"

    # sum ds_to_e since s does not split by subtype
    ds = jnp.add(
        jnp.zeros(s.shape), jnp.add(-jnp.sum(ds_to_e, axis=1), -ds_to_w)
    )
    de = jnp.add(de, -de_to_i + ds_to_e)
    di = jnp.add(jnp.zeros(i.shape), jnp.add(de_to_i, -di_to_r))
    dr = jnp.add(jnp.zeros(r.shape), jnp.add(di_to_r, -dr_to_w))

    dc = ds_to_e + dw_to_e
    return (ds, de, di, dr, dw, dc)<|MERGE_RESOLUTION|>--- conflicted
+++ resolved
@@ -124,15 +124,8 @@
     di = jnp.add(jnp.zeros(i.shape), jnp.add(de_to_i, -di_to_r))
     dr = jnp.add(jnp.zeros(r.shape), jnp.add(di_to_r, -dr_to_w))
 
-<<<<<<< HEAD
-    ds_to_e = jnp.sum(ds_to_e, axis=1)  # across strains
-    dw_to_e = jnp.sum(dw_to_e, axis=[1, 2])  # across strains & w compartments
-    incidence = ds_to_e + dw_to_e
-    return [(ds, de, di, dr, dw), incidence]
-=======
     dc = ds_to_e + dw_to_e
     return (ds, de, di, dr, dw, dc)
->>>>>>> c8cc3fc6
 
 
 def seirw_ode2(state, _, parameters):
