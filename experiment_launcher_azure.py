"""
a script which is passed two flags, one to dictate the experiment folder on which to run
and another to specify the location of the state-specific runner script, which will perform analysis on a single state.
"""

import argparse
import os

from cfa_azure.clients import AzureClient

# specify job ID, cant already exist

DOCKER_IMAGE_TAG = "scenarios-image-7-3-24"
# number of seconds of a full experiment run before timeout
# for `s` states to run and `n` nodes dedicated,`s/n` * runtime 1 state secs needed
TIMEOUT_MINS = 120
EXPERIMENTS_DIRECTORY = "exp"
# Parse command-line arguments
parser = argparse.ArgumentParser(description="Experiment Azure Launcher")
parser.add_argument(
    "--job_id",
    type=str,
    help="job ID of the azure job, must be unique",
    required=True,
)
parser.add_argument(
    "--experiment_name",
    type=str,
    help="the experiment name, must match the experiment directory within %s"
    % EXPERIMENTS_DIRECTORY,
    required=True,
)
args = parser.parse_args()
experiment_name: str = args.experiment_name
job_id: str = args.job_id
# using the experiment name, get the local (this machine) and docker (azure batch node) paths to each file
# NOTE: we prepend /input/ to the docker path since our azure blob is MOUNTED onto a docker container
# and the mount appears as a folder /input
folder_path_local = os.path.join(EXPERIMENTS_DIRECTORY, experiment_name)
folder_path_docker = os.path.join(
    "/input/", EXPERIMENTS_DIRECTORY, experiment_name, job_id
)
# get a path to the run_task python script, both on this machine and in the docker blob
runner_path_local = os.path.join(folder_path_local, "run_task.py")
runner_path_docker = os.path.join(folder_path_docker, "run_task.py")
# get a path to the `states` folder, both on this machine and in the docker blob
states_path_local = os.path.join(folder_path_local, "states")
states_path_docker = os.path.join(folder_path_docker, "states")
# check that the files are in the right place locally
assert os.path.exists(
    runner_path_local
), "make sure your run_task.py is found inside of your experiment folder"
assert os.path.exists(
    states_path_local
), "please rerun this file specifying the experiment directory, "
"it must include a /states/ folder within it containing the state folders filled with configs"
# start up azure client with authentication toml
client = AzureClient(
    config_path="secrets/configuration_cfaazurebatchprd_new_sp.toml"
)
# run `docker build` using the Dockerfile in the cwd, apply tag
client.package_and_upload_dockerfile(
    registry_name="cfaprdbatchcr", repo_name="scenarios", tag=DOCKER_IMAGE_TAG
)
# create the input and output blobs, for now they must be named /input and /output
client.set_input_container("scenarios-mechanistic-input", "input")
client.set_output_container("scenarios-mechanistic-output", "output")

# upload the experiment folder so that the runner_path_docker & states_path_docker point to the correct places
<<<<<<< HEAD
# here we pass `location=exp/experiment_name/job_id` WITHOUT the /input/ folder because
# we are uploading directly to the blob, and not through the docker container
client.upload_files_in_folder(
    [folder_path_local],
    "scenarios-mechanistic-input",
    location="%s/%s/%s" % (EXPERIMENTS_DIRECTORY, experiment_name, job_id),
=======
client.upload_files_in_folder(
    [folder_path_local],
    "scenarios-mechanistic-input",
    location="exp/%s/%s" % (experiment_name),  # , job_id),
>>>>>>> 12d5a926
)

# IF CREATING A NEW POOL UNCOMMENT THE NEXT TWO LINES
# client.set_pool_info(
#     mode="autoscale",
#     autoscale_formula_path="secrets/autoscale.txt",
#     timeout=TIMEOUT_MINS,
# )
# client.create_pool(pool_name="scenarios_8cpu_pool_new")
# TO USE EXISTING POOL USE THIS LINE
client.set_pool("scenarios_8cpu_pool_new")

# command to run the job
client.add_job(job_id=job_id)
# add a task for each state directory in the states folder of this experiment
for statedir in os.listdir(states_path_local):
    statedir_path = os.path.join(states_path_local, statedir)
    if os.path.isdir(statedir_path):
        # add a task setting the runner onto each state
        # we use the -s flag with the subdir name,
        # since experiment directories are structured with USPS state codes as directory names
        # also include the -j flag to specify the jobid
        client.add_task(
            job_id=job_id,
            docker_cmd="python %s -s %s -j %s"
            % (runner_path_docker, statedir, job_id),
        )
client.monitor_job(job_id=job_id)<|MERGE_RESOLUTION|>--- conflicted
+++ resolved
@@ -67,19 +67,12 @@
 client.set_output_container("scenarios-mechanistic-output", "output")
 
 # upload the experiment folder so that the runner_path_docker & states_path_docker point to the correct places
-<<<<<<< HEAD
 # here we pass `location=exp/experiment_name/job_id` WITHOUT the /input/ folder because
 # we are uploading directly to the blob, and not through the docker container
 client.upload_files_in_folder(
     [folder_path_local],
     "scenarios-mechanistic-input",
     location="%s/%s/%s" % (EXPERIMENTS_DIRECTORY, experiment_name, job_id),
-=======
-client.upload_files_in_folder(
-    [folder_path_local],
-    "scenarios-mechanistic-input",
-    location="exp/%s/%s" % (experiment_name),  # , job_id),
->>>>>>> 12d5a926
 )
 
 # IF CREATING A NEW POOL UNCOMMENT THE NEXT TWO LINES
