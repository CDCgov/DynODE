# Changelog

All notable changes to this project will be documented in this file.

The format is based on [Keep a Changelog](https://keepachangelog.com/en/1.1.0/),
and this project adheres to [Calendar Versioning](https://calver.org/) using the following
pattern: `YYYY.MM.DD.micro`, where `micro` monotonically increases with each PR opened
on a given day. The `micro` version is suffixed with an `a` in the case of merging to `main` or
`development` branches, a `b` when starting the release process in the staging branch, and
no suffix when releases and the staging branch is pulled into the release branch.

<<<<<<< HEAD
## [2025.06.16.1a] - enforcing stricter `jax` versioning
### Changed
- jax version requirements to avoid odd state in which `diffrax = 0.7.0` while `jax=0.6.0` which causes unknown failures.
=======
## [2025.06.16.2a] - adding more `examples` modules
### Added
- `examples/sir.py` for a super basic SIR example in Dynode framework
- `examples/seirs.py` for a slightly more complex SEIRS model
- `examples/seirs_seasonal_forcing.py` for an example of how to implement seasonality.
- `examples/seirs_multi_strain_age_stratified.py` to act as a complex example with competing strains and age stratification.
- some regression tests of these new examples within `tests/test_*_dynamics/`
### Changed
- renamed `examples/sir_config.py` and `examples/sir.py` into `examples/sir_age_stratified.py` and `examples/sir_infer_parameters` respectively to be more clear as to the structure of the original example now that `examples/sir.py` exists as a base example.
>>>>>>> e417b864

## [2025.06.11.3a] - adding more `dynode.utils` tests
### Added
- some tests for `dynode.utils.drop_keys_with_substring()`
### Changed
- removed some unused methods and code within `test_utils.py`

## [2025.06.11.2a] - adding unit tests for `dynode.simulation`
### Added
- some unit tests for `dynode.simulate()`

## [2025.06.11.1a] - unit test expansion.
### Added
- some unit tests for dynode.infer objects.

## [2025.06.09.3a] - more efficient `sir.py` example script.
### Changed
- modified our `examples/sir.py` script to work in jupyter notebooks, as a script, and in our github workflows, while minimizing its runtime.

## [2025.06.09.2a] - updating ruff linter to latest version
### Changed
- no behavior changes, just updating ruff linter and pre-commit git actions.

## [2025.06.09.1a] - unit testing `dynode.config` sub-module
### Added
- A boat load of unit tests for `dynode.config` submodule. This is not exhaustive and will likely be further expanded in the future

## [2025.06.03.2a] - disallowing duplicate compartment names in `SimulationConfig`
### Changed
- adding a validator to `SimulationConfig` that disallows compartments with the same names, as this breaks the `idx` enum and `get_compartment()` functions.

## [2025.06.03.1a] - adding validators to catch empty `Strains` list cases
### Changed
- Patching a hole in the `TransmissionParams` validator as well as in the `FullStratifiedImmuneHistoryDimension` and `LastStrainImmuneHistoryDimension` classes that allowed empty lists of strains to be passed.

## [2025.06.01.3a] - patching a validator within `TransmissionParams`
### Changed
- patching a hole in the `TransmissionParams` validator that allowed for poorly formatted `strain_interactions` dictionaries to make it through validation.

## [2025.06.01.2a] - exposing `seasonal_vaccination` bool flag in `VaccinationDimension`
### Changed
- `VaccinationDimension.seasonal_vaccination` will now return a bool flag whether or not the dimension tracks seasonal vaccination or not. This helpers with greater clarity to the user whether or not seasonal vaccination is enabled for that dimension or not.

## [2025.06.01.1a] - `name` field exposed in `Dimension` helper classes.
### Changed
- `VaccinationDimension`, `FullStratifiedImmuneHistoryDimension`, and `LastStrainImmuneHistoryDimension` now all expose the `name` field in their constructors, allowing users greater flexibility when naming their dimensions.

## [2025.05.29.1a] - `SubSaveAt` support for `odes.simulate()`
### Changed
- Changed `odes.simulate()` added `sub_save_indicies` and `save_step` optional parameters that are passed to `build_saveat` function.
- Added `odes.build_saveat()` to determine (`sub_save_indicies is not None`) if `SubSaveAt` object should be used when building the `SaveAt` object. `build_saveat()` can also optionally increment the time steps `SaveAt` saves states via the `save_step` argument.

## [2025.05.22.1a] - Dynode Module Reorg
### Meta Changes
- Realized that all our versions were tagged with 2024 up until now ! Versions should now have the correct year, whoops.

### Changed
- Reorganized `Dynode` into 5 major modules `config`,`infer`,`simulation`,`typing`, and `utils`.
    - Reorganized some files within `model_configuration` depending on functionality, split across `config` and `infer` modules.
- Removed and transfered all disease specific code out to a currently private repository named `DynODE-Models`, keeping `Dynode` as a repo for the framework only.
    - This includes many files within `src/dynode` such as `mechanistic_inferer.py` and `mechanistic_runner.py`
    - This includes much of the testing infrastructure built around the outdated classes, thus `tests/*` has either been moved or removed.
- Split up much of `src/dynode/utils.py` into separate files depending on functionality, some going to `DynODE-Models`
- Removed old framework example from `examples/` along with the example configs. Keeping `examples/sir.py` as an example of new framework.
    - This also allowed for the removal of the United States data held for the example script within `data/`.
- Removed all outdated files within `data_manipulation_scripts/`
- Exposed all methods and classes from within the modules to the top level `__all__`, meaning users, if they so wish, can import things out of Dynode without traversing the modules.
- Removed now-unnecessary imports to clean up dependency tree of this repo.

## [2025.05.02.1a] - Fixing `scale_initial_infections`
### Changed
- Realized our version number still said 2024, whoops!
- Updated SimulationDate, rather than behaving like an integer by overloading its `__sub__` and `__add__` methods. We now programatically scan all `SimulationConfig` objects for instances of `SimulationDate` and replace the instance with the integer representation. This prevents future bugs like the one with deepcopying objects or numpyro initialization strategies failing to work on distributions using `SimulationDate`.


## [2024.04.23.1a] - Fixing `scale_initial_infections`
### Changed
- Changed `abstract_parameters.scale_initial_infections()` to preserve age distributions before and after scaling the number of initial infections. Before we were scaling E and I compartments and then scaling S down by the gained infections in E and I, without realizing that S/E/I had different age distributions individually.

## [2024.04.17.1a] - Static args support in `chex.Dataclass`
### Changed
- Changed chex version to a custom fork that allows for static arguments within a chex dataclass. See branch [here](https://github.com/mishmish66/chex/tree/static_keynames) and PR describing functionality [here](https://github.com/google-deepmind/chex/pull/327). This is meant to be temporary until Chex merges the commit into main. They are however slow to update and I think this feature is important enough to justify merging the fork.

- Updated `SIR.py` to use the new `static_keynames` functionality for an example.

## [2024.04.11.1a] - Dynode Evolution Inference Processes
### Added
- Added the `InferenceProcess` class as well as two concrete instances of `InferenceProcess` named `MCMCProcess` and `SVIProcess` within `dynode.model_configuration.inference.py`. These classes provide functionality for fitting to observed data using MCMC or SVI. Both also can easily retrieve their posterior samples, and convert themselves to arviz `InferenceData` objects for visualization.
- Added `dynode.sample`, a module containing helper functions to recurssively search for and sample `numpyro.distributions.Distribution` objects, as well as search and resolve `dynode.typing.DeterministicParameter` objects. Both necessary steps for inference.
- Some more descriptive error text on `dynode.typing.SamplePlaceholderError`
- The `dynode.typing.ObservedData` type hint.
- Two simple SIR pre-packaged configs within `src.dynode.model_configration.pre_packaged`, one with static strain R0 and infectious_period, another with priors to infer.

### Changed
- Modified `examples/sir.py` to showcase simulation of synthetic data, followed by refitting to it. Displaying the various usecases of both `MCMCProcess` and `SVIProcess`.
- Moved sampling helper code out of `utils.py` and into `dynode.sample`.
- Allowed `dynode.model_configuration.Strain` objects to contain `ArrayLike` types, meaning when a strain samples its R0 value, the resulting value (which may be a jax tracer in certain contexts), will still be accepted by Pydantic.
- Moved the `InferenceProcess` class out of `dynode.model_configuration.config_definition` and into `dynode.model_configuration.inference`.
- Added arviz to `pyproject.toml` as a dependency.
---

## [2024.04.14.1a] - Added `idx` property to dynode objects.
### Added
- enum property to `SimulationConfig`, `Compartment`, and `Dimension` classes.
- enums are linked recursively, meaning you can chain calls like `config.enum.s.vax.v0`
  to get the index of the first vax bin within the s compartment's vax dimension.

### Changed
- `Compartment`, `Dimension`, and `Bin` classes are no longer allowed to have
names with spaces or begining with a number as this breaks enum functionality.
Also requiring names to be all alphanumeric or underscore.

## [2024.04.08.1a] - Adding `SimulationDate` object
### Added
- Added a new `SimulationDate` helper object to allow users to specify datetime-like
objects in place of integers when specifying behaviors like prior distributions over
date ranges (E.g. introduction date of a strain centered around some date).
- Added a new enviornment variable `DYNODE_INITIALIZATION_DATE({pid})` so all parts
of the program can read in the model's start date regardless of where they
are in the code.

---

## [2024.03.25.2a] - Adding `sir.py` example run
### Added
- added `examples/sir.py` to show new users how to create a basic SIR ODE compartmental model
and simulate it for some number of days. This will act as a building block for
future examples that get increasingly complex.

---
## [2024.03.013.1a] - Adding ODE support
### Added
- Added `dynode.ode` module containing the `ODEBase` class, allowing users to
subclass their ODEs, provide their d/dt function and pass ODEs to other
Dynode classes and functions for inference / solving.

- Added `AbstractODEParams` within `dynode.ode` to pass a `chex.dataclass`
to `diffrax.diffeqsolve()` method instead of a dictionary. Improving clarity
in what parameters are available from within the ODEs as well as reducing
memory usage from passing large dictionaries of mostly unused parameters.

- Added `dynode.model_odes.seip_ode` module containing an example of how
a user may implement odes by subclassing the `ODEBase` and `AbstractODEParams`
classes to define their own behavior, reusing the odes defined in
`dynode.model_odes.seip_model`.
---

## [2024.03.24.1a] - Adding more `CompartmentalConfig` validations
### Added
- Require that each `Compartment` object contains dimensions with unique names.
- Require that dimensions of `DiscretizedPositiveIntBin` be sorted and have no gaps in coverage.
- Adding a helper function to allow users to easily create dimensions of `WaneBin` named in the correct way.

### Changed
- Renaming some minor functions/parameters with better names.
---

## [2024.03.013.1a] - Adding ODE support
### Added
- Added `dynode.ode` module containing the `ODEBase` class, allowing users to
subclass their ODEs, provide their d/dt function and pass ODEs to other
Dynode classes and functions for inference / solving.

- Added `AbstractODEParams` within `dynode.ode` to pass a `chex.dataclass`
to `diffrax.diffeqsolve()` method instead of a dictionary. Improving clarity
in what parameters are available from within the ODEs as well as reducing
memory usage from passing large dictionaries of mostly unused parameters.

- Added `dynode.model_odes.seip_ode` module containing an example of how
a user may implement odes by subclassing the `ODEBase` and `AbstractODEParams`
classes to define their own behavior, reusing the odes defined in
`dynode.model_odes.seip_model`.
---

## [2024.03.07.2a] - Adding `Strain.introduction_ages_mask_vector` field
### Changed
- added `introduction_ages_mask_vector` field to the `Strain` class, providing an
internally useful binary mask for the age bins specified optionally within
`Strain.introduction_ages` field.

---

## [2024.03.07.1a] - Adding `transform` to DeterministicParameter
### Changed
- `DeterministicParameter` from `dynode.typing` now has a `transform` parameter
which allows users to define a transform function for their parameter.

---

## [2024.03.04.1a] - Dynode typing
### Changed
- moved `dynode.model_configuration.types` to `dynode.typing`
- moved types previously declared within `dynode.__init__` into `dynode.typing`
- formally logging the change of the type `PosteriorSample` to `PlaceholderSample`

---

## [2024.02.26.2a] - DeterministicParameter type
### Added
- A `DeterministicParameter` class within `dynode.model_configuration.types` meant to identify parameters whose values depend on a possibly not yet realized value from another parameter. E.g. a parameter that is equal to another parameter that is itself a sample from some prior distribution.

---

## [2024.02.26.1a] - PosteriorSample distribution
### Added
- A `types.py` module for declaring types to be used within DynODE config files.
- A `PosteriorSample` class within `dynode.model_configuration.types` meant to identify parameters whose values will be replaced by a Posterior sample from a previous fit of the model.

---

## [2024.02.25.1a] - Pydantic Config Groundwork
### Added
- The `src/dynode/model_configuration` module for creation of Python config classes to initialize the new DynODE framework.

### Changed
- Nothing yet, as the new DynODE framework is written it will reference the new config classes instead of old structure.

### Deprecated
- Old `config.py` file within `src/dynode`

### Removed

### Fixed

---

## [2024.02.06.0a] - DynODE Evolution Initialization
### Added
- Added this changelog
- Created the `development` branch for `DynODE` Evolution effort.

### Changed
- Updated CI and repo template to most recent CFA standards
- Constrained dependencies within `pyproject.toml` and untracked `*.lock` files

### Deprecated
- None

### Removed
- Removed `Bayeux` package and removed old methods using it.

### Fixed
- Fixed any bugs and `mypy` errors caused by upgrading package versioning

---

## [0.1.0] - pre-evolution DynODE
- Initial experimental work on the `DynODE`, implementing core functionalities in a rapidly iterating small scale form.<|MERGE_RESOLUTION|>--- conflicted
+++ resolved
@@ -9,11 +9,6 @@
 `development` branches, a `b` when starting the release process in the staging branch, and
 no suffix when releases and the staging branch is pulled into the release branch.
 
-<<<<<<< HEAD
-## [2025.06.16.1a] - enforcing stricter `jax` versioning
-### Changed
-- jax version requirements to avoid odd state in which `diffrax = 0.7.0` while `jax=0.6.0` which causes unknown failures.
-=======
 ## [2025.06.16.2a] - adding more `examples` modules
 ### Added
 - `examples/sir.py` for a super basic SIR example in Dynode framework
@@ -23,7 +18,10 @@
 - some regression tests of these new examples within `tests/test_*_dynamics/`
 ### Changed
 - renamed `examples/sir_config.py` and `examples/sir.py` into `examples/sir_age_stratified.py` and `examples/sir_infer_parameters` respectively to be more clear as to the structure of the original example now that `examples/sir.py` exists as a base example.
->>>>>>> e417b864
+
+## [2025.06.16.1a] - enforcing stricter `jax` versioning
+### Changed
+- jax version requirements to avoid odd state in which `diffrax = 0.7.0` while `jax=0.6.0` which causes unknown failures.
 
 ## [2025.06.11.3a] - adding more `dynode.utils` tests
 ### Added
