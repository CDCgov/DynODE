# Changelog

All notable changes to this project will be documented in this file.

The format is based on [Keep a Changelog](https://keepachangelog.com/en/1.1.0/),
and this project adheres to [Calendar Versioning](https://calver.org/) using the following
pattern: `YYYY.MM.DD.micro`, where `micro` monotonically increases with each PR opened
on a given day. The `micro` version is suffixed with an `a` in the case of merging to `main` or
`development` branches, a `b` when starting the release process in the staging branch, and
no suffix when releases and the staging branch is pulled into the release branch.

<<<<<<< HEAD
## [2025.06.10.1a] - remove `SimulationDate` class in favor of `simulation_day` helper method.
### Added
- SimulationDay type for better type hinting integers meant to represent simulation days.
### Changed
- replaced `dynode.config.SimulationDate` with a helper method `dynode.config.simulation_day`, requiring init_day flag to be set earlier in execution via `dynode.set_dynode_init_date_flag(date)`. This eliminates costly search of all objects for `SimulationDate` instances, while only requiring a single line of code to setup functionality.
=======
## [2025.06.25.1a] - adding `sphinx` auto-documentation
### Added
- `sphinx` python library for api documentation
- `sphinx-book-theme` theme for sphinx static html site that has accessibility features
- `tomli` python library for parsing `.toml` files such as `pyproject.toml`
- `generate-docs.yaml` GitHub workflow added to automatically generate and deploy DynODE API Docs when a PR to main is created.

## [2025.06.16.2a] - adding more `examples` modules
### Added
- `examples/sir.py` for a super basic SIR example in Dynode framework
- `examples/seirs.py` for a slightly more complex SEIRS model
- `examples/seirs_seasonal_forcing.py` for an example of how to implement seasonality.
- `examples/seirs_multi_strain_age_stratified.py` to act as a complex example with competing strains and age stratification.
- some regression tests of these new examples within `tests/test_*_dynamics/`
### Changed
- renamed `examples/sir_config.py` and `examples/sir.py` into `examples/sir_age_stratified.py` and `examples/sir_infer_parameters` respectively to be more clear as to the structure of the original example now that `examples/sir.py` exists as a base example.

## [2025.06.16.1a] - enforcing stricter `jax` versioning
### Changed
- jax version requirements to avoid odd state in which `diffrax = 0.7.0` while `jax=0.6.0` which causes unknown failures.

## [2025.06.11.3a] - adding more `dynode.utils` tests
### Added
- some tests for `dynode.utils.drop_keys_with_substring()`
### Changed
- removed some unused methods and code within `test_utils.py`

## [2025.06.11.2a] - adding unit tests for `dynode.simulation`
### Added
- some unit tests for `dynode.simulate()`

## [2025.06.11.1a] - unit test expansion.
### Added
- some unit tests for dynode.infer objects.
>>>>>>> f0ecb6ab

## [2025.06.09.3a] - more efficient `sir.py` example script.
### Changed
- modified our `examples/sir.py` script to work in jupyter notebooks, as a script, and in our github workflows, while minimizing its runtime.

## [2025.06.09.2a] - updating ruff linter to latest version
### Changed
- no behavior changes, just updating ruff linter and pre-commit git actions.

## [2025.06.09.1a] - unit testing `dynode.config` sub-module
### Added
- A boat load of unit tests for `dynode.config` submodule. This is not exhaustive and will likely be further expanded in the future

## [2025.06.03.2a] - disallowing duplicate compartment names in `SimulationConfig`
### Changed
- adding a validator to `SimulationConfig` that disallows compartments with the same names, as this breaks the `idx` enum and `get_compartment()` functions.

## [2025.06.03.1a] - adding validators to catch empty `Strains` list cases
### Changed
- Patching a hole in the `TransmissionParams` validator as well as in the `FullStratifiedImmuneHistoryDimension` and `LastStrainImmuneHistoryDimension` classes that allowed empty lists of strains to be passed.

## [2025.06.01.3a] - patching a validator within `TransmissionParams`
### Changed
- patching a hole in the `TransmissionParams` validator that allowed for poorly formatted `strain_interactions` dictionaries to make it through validation.

## [2025.06.01.2a] - exposing `seasonal_vaccination` bool flag in `VaccinationDimension`
### Changed
- `VaccinationDimension.seasonal_vaccination` will now return a bool flag whether or not the dimension tracks seasonal vaccination or not. This helpers with greater clarity to the user whether or not seasonal vaccination is enabled for that dimension or not.

## [2025.06.01.1a] - `name` field exposed in `Dimension` helper classes.
### Changed
- `VaccinationDimension`, `FullStratifiedImmuneHistoryDimension`, and `LastStrainImmuneHistoryDimension` now all expose the `name` field in their constructors, allowing users greater flexibility when naming their dimensions.

## [2025.05.29.1a] - `SubSaveAt` support for `odes.simulate()`
### Changed
- Changed `odes.simulate()` added `sub_save_indicies` and `save_step` optional parameters that are passed to `build_saveat` function.
- Added `odes.build_saveat()` to determine (`sub_save_indicies is not None`) if `SubSaveAt` object should be used when building the `SaveAt` object. `build_saveat()` can also optionally increment the time steps `SaveAt` saves states via the `save_step` argument.

## [2025.05.22.1a] - Dynode Module Reorg
### Meta Changes
- Realized that all our versions were tagged with 2024 up until now ! Versions should now have the correct year, whoops.

### Changed
- Reorganized `Dynode` into 5 major modules `config`,`infer`,`simulation`,`typing`, and `utils`.
    - Reorganized some files within `model_configuration` depending on functionality, split across `config` and `infer` modules.
- Removed and transfered all disease specific code out to a currently private repository named `DynODE-Models`, keeping `Dynode` as a repo for the framework only.
    - This includes many files within `src/dynode` such as `mechanistic_inferer.py` and `mechanistic_runner.py`
    - This includes much of the testing infrastructure built around the outdated classes, thus `tests/*` has either been moved or removed.
- Split up much of `src/dynode/utils.py` into separate files depending on functionality, some going to `DynODE-Models`
- Removed old framework example from `examples/` along with the example configs. Keeping `examples/sir.py` as an example of new framework.
    - This also allowed for the removal of the United States data held for the example script within `data/`.
- Removed all outdated files within `data_manipulation_scripts/`
- Exposed all methods and classes from within the modules to the top level `__all__`, meaning users, if they so wish, can import things out of Dynode without traversing the modules.
- Removed now-unnecessary imports to clean up dependency tree of this repo.

## [2025.05.02.1a] - Fixing `scale_initial_infections`
### Changed
- Realized our version number still said 2024, whoops!
- Updated SimulationDate, rather than behaving like an integer by overloading its `__sub__` and `__add__` methods. We now programatically scan all `SimulationConfig` objects for instances of `SimulationDate` and replace the instance with the integer representation. This prevents future bugs like the one with deepcopying objects or numpyro initialization strategies failing to work on distributions using `SimulationDate`.


## [2024.04.23.1a] - Fixing `scale_initial_infections`
### Changed
- Changed `abstract_parameters.scale_initial_infections()` to preserve age distributions before and after scaling the number of initial infections. Before we were scaling E and I compartments and then scaling S down by the gained infections in E and I, without realizing that S/E/I had different age distributions individually.

## [2024.04.17.1a] - Static args support in `chex.Dataclass`
### Changed
- Changed chex version to a custom fork that allows for static arguments within a chex dataclass. See branch [here](https://github.com/mishmish66/chex/tree/static_keynames) and PR describing functionality [here](https://github.com/google-deepmind/chex/pull/327). This is meant to be temporary until Chex merges the commit into main. They are however slow to update and I think this feature is important enough to justify merging the fork.

- Updated `SIR.py` to use the new `static_keynames` functionality for an example.

## [2024.04.11.1a] - Dynode Evolution Inference Processes
### Added
- Added the `InferenceProcess` class as well as two concrete instances of `InferenceProcess` named `MCMCProcess` and `SVIProcess` within `dynode.model_configuration.inference.py`. These classes provide functionality for fitting to observed data using MCMC or SVI. Both also can easily retrieve their posterior samples, and convert themselves to arviz `InferenceData` objects for visualization.
- Added `dynode.sample`, a module containing helper functions to recurssively search for and sample `numpyro.distributions.Distribution` objects, as well as search and resolve `dynode.typing.DeterministicParameter` objects. Both necessary steps for inference.
- Some more descriptive error text on `dynode.typing.SamplePlaceholderError`
- The `dynode.typing.ObservedData` type hint.
- Two simple SIR pre-packaged configs within `src.dynode.model_configration.pre_packaged`, one with static strain R0 and infectious_period, another with priors to infer.

### Changed
- Modified `examples/sir.py` to showcase simulation of synthetic data, followed by refitting to it. Displaying the various usecases of both `MCMCProcess` and `SVIProcess`.
- Moved sampling helper code out of `utils.py` and into `dynode.sample`.
- Allowed `dynode.model_configuration.Strain` objects to contain `ArrayLike` types, meaning when a strain samples its R0 value, the resulting value (which may be a jax tracer in certain contexts), will still be accepted by Pydantic.
- Moved the `InferenceProcess` class out of `dynode.model_configuration.config_definition` and into `dynode.model_configuration.inference`.
- Added arviz to `pyproject.toml` as a dependency.
---

## [2024.04.14.1a] - Added `idx` property to dynode objects.
### Added
- enum property to `SimulationConfig`, `Compartment`, and `Dimension` classes.
- enums are linked recursively, meaning you can chain calls like `config.enum.s.vax.v0`
  to get the index of the first vax bin within the s compartment's vax dimension.

### Changed
- `Compartment`, `Dimension`, and `Bin` classes are no longer allowed to have
names with spaces or begining with a number as this breaks enum functionality.
Also requiring names to be all alphanumeric or underscore.

## [2024.04.08.1a] - Adding `SimulationDate` object
### Added
- Added a new `SimulationDate` helper object to allow users to specify datetime-like
objects in place of integers when specifying behaviors like prior distributions over
date ranges (E.g. introduction date of a strain centered around some date).
- Added a new enviornment variable `DYNODE_INITIALIZATION_DATE({pid})` so all parts
of the program can read in the model's start date regardless of where they
are in the code.

---

## [2024.03.25.2a] - Adding `sir.py` example run
### Added
- added `examples/sir.py` to show new users how to create a basic SIR ODE compartmental model
and simulate it for some number of days. This will act as a building block for
future examples that get increasingly complex.

---
## [2024.03.013.1a] - Adding ODE support
### Added
- Added `dynode.ode` module containing the `ODEBase` class, allowing users to
subclass their ODEs, provide their d/dt function and pass ODEs to other
Dynode classes and functions for inference / solving.

- Added `AbstractODEParams` within `dynode.ode` to pass a `chex.dataclass`
to `diffrax.diffeqsolve()` method instead of a dictionary. Improving clarity
in what parameters are available from within the ODEs as well as reducing
memory usage from passing large dictionaries of mostly unused parameters.

- Added `dynode.model_odes.seip_ode` module containing an example of how
a user may implement odes by subclassing the `ODEBase` and `AbstractODEParams`
classes to define their own behavior, reusing the odes defined in
`dynode.model_odes.seip_model`.
---

## [2024.03.24.1a] - Adding more `CompartmentalConfig` validations
### Added
- Require that each `Compartment` object contains dimensions with unique names.
- Require that dimensions of `DiscretizedPositiveIntBin` be sorted and have no gaps in coverage.
- Adding a helper function to allow users to easily create dimensions of `WaneBin` named in the correct way.

### Changed
- Renaming some minor functions/parameters with better names.
---

## [2024.03.013.1a] - Adding ODE support
### Added
- Added `dynode.ode` module containing the `ODEBase` class, allowing users to
subclass their ODEs, provide their d/dt function and pass ODEs to other
Dynode classes and functions for inference / solving.

- Added `AbstractODEParams` within `dynode.ode` to pass a `chex.dataclass`
to `diffrax.diffeqsolve()` method instead of a dictionary. Improving clarity
in what parameters are available from within the ODEs as well as reducing
memory usage from passing large dictionaries of mostly unused parameters.

- Added `dynode.model_odes.seip_ode` module containing an example of how
a user may implement odes by subclassing the `ODEBase` and `AbstractODEParams`
classes to define their own behavior, reusing the odes defined in
`dynode.model_odes.seip_model`.
---

## [2024.03.07.2a] - Adding `Strain.introduction_ages_mask_vector` field
### Changed
- added `introduction_ages_mask_vector` field to the `Strain` class, providing an
internally useful binary mask for the age bins specified optionally within
`Strain.introduction_ages` field.

---

## [2024.03.07.1a] - Adding `transform` to DeterministicParameter
### Changed
- `DeterministicParameter` from `dynode.typing` now has a `transform` parameter
which allows users to define a transform function for their parameter.

---

## [2024.03.04.1a] - Dynode typing
### Changed
- moved `dynode.model_configuration.types` to `dynode.typing`
- moved types previously declared within `dynode.__init__` into `dynode.typing`
- formally logging the change of the type `PosteriorSample` to `PlaceholderSample`

---

## [2024.02.26.2a] - DeterministicParameter type
### Added
- A `DeterministicParameter` class within `dynode.model_configuration.types` meant to identify parameters whose values depend on a possibly not yet realized value from another parameter. E.g. a parameter that is equal to another parameter that is itself a sample from some prior distribution.

---

## [2024.02.26.1a] - PosteriorSample distribution
### Added
- A `types.py` module for declaring types to be used within DynODE config files.
- A `PosteriorSample` class within `dynode.model_configuration.types` meant to identify parameters whose values will be replaced by a Posterior sample from a previous fit of the model.

---

## [2024.02.25.1a] - Pydantic Config Groundwork
### Added
- The `src/dynode/model_configuration` module for creation of Python config classes to initialize the new DynODE framework.

### Changed
- Nothing yet, as the new DynODE framework is written it will reference the new config classes instead of old structure.

### Deprecated
- Old `config.py` file within `src/dynode`

### Removed

### Fixed

---

## [2024.02.06.0a] - DynODE Evolution Initialization
### Added
- Added this changelog
- Created the `development` branch for `DynODE` Evolution effort.

### Changed
- Updated CI and repo template to most recent CFA standards
- Constrained dependencies within `pyproject.toml` and untracked `*.lock` files

### Deprecated
- None

### Removed
- Removed `Bayeux` package and removed old methods using it.

### Fixed
- Fixed any bugs and `mypy` errors caused by upgrading package versioning

---

## [0.1.0] - pre-evolution DynODE
- Initial experimental work on the `DynODE`, implementing core functionalities in a rapidly iterating small scale form.<|MERGE_RESOLUTION|>--- conflicted
+++ resolved
@@ -9,13 +9,12 @@
 `development` branches, a `b` when starting the release process in the staging branch, and
 no suffix when releases and the staging branch is pulled into the release branch.
 
-<<<<<<< HEAD
-## [2025.06.10.1a] - remove `SimulationDate` class in favor of `simulation_day` helper method.
+## [2025.06.25.2a] - remove `SimulationDate` class in favor of `simulation_day` helper method.
 ### Added
 - SimulationDay type for better type hinting integers meant to represent simulation days.
 ### Changed
 - replaced `dynode.config.SimulationDate` with a helper method `dynode.config.simulation_day`, requiring init_day flag to be set earlier in execution via `dynode.set_dynode_init_date_flag(date)`. This eliminates costly search of all objects for `SimulationDate` instances, while only requiring a single line of code to setup functionality.
-=======
+
 ## [2025.06.25.1a] - adding `sphinx` auto-documentation
 ### Added
 - `sphinx` python library for api documentation
@@ -50,7 +49,6 @@
 ## [2025.06.11.1a] - unit test expansion.
 ### Added
 - some unit tests for dynode.infer objects.
->>>>>>> f0ecb6ab
 
 ## [2025.06.09.3a] - more efficient `sir.py` example script.
 ### Changed
