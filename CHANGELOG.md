--- conflicted
+++ resolved
@@ -9,17 +9,15 @@
 `development` branches, a `b` when starting the release process in the staging branch, and
 no suffix when releases and the staging branch is pulled into the release branch.
 
-<<<<<<< HEAD
-## [2025.07.08.1a] - adding DynODE wiki markdown to static docs site
+## [2025.07.14.1a] - adding DynODE wiki markdown to static docs site
 ### Added
 - `myst_parser` allows sphinx can parse markdown files into html
 - `sphinxcontrib.mermaid` allows sphinx to render mermaid diagrams
 - DynODE wiki files moved to docs folder to be rendered on static docs site
-=======
+
 ## [2025.07.12.1a] - expose `_prefix` in `sample_then_resolve`
 ### Changed
 - exposed a `_prefix` parameter to `sample_then_resolve` to allow users to add custom prefixes to their sampled/resolved parameters
->>>>>>> 8d1d9a95
 
 ## [2025.06.26.1a] - remove `.values` field from `Compartment`
 ### Removed
