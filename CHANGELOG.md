--- conflicted
+++ resolved
@@ -9,7 +9,6 @@
 `development` branches, a `b` when starting the release process in the staging branch, and
 no suffix when releases and the staging branch is pulled into the release branch.
 
-<<<<<<< HEAD
 ## [2024.03.21.2a] - Adding `sir.py` example run
 ### Added
 - added `examples/sir.py` to show new users how to create a basic SIR ODE compartmental model
@@ -17,7 +16,23 @@
 future examples that get increasingly complex.
 
 ---
-=======
+## [2024.03.013.1a] - Adding ODE support
+### Added
+- Added `dynode.ode` module containing the `ODEBase` class, allowing users to
+subclass their ODEs, provide their d/dt function and pass ODEs to other
+Dynode classes and functions for inference / solving.
+
+- Added `AbstractODEParams` within `dynode.ode` to pass a `chex.dataclass`
+to `diffrax.diffeqsolve()` method instead of a dictionary. Improving clarity
+in what parameters are available from within the ODEs as well as reducing
+memory usage from passing large dictionaries of mostly unused parameters.
+
+- Added `dynode.model_odes.seip_ode` module containing an example of how
+a user may implement odes by subclassing the `ODEBase` and `AbstractODEParams`
+classes to define their own behavior, reusing the odes defined in
+`dynode.model_odes.seip_model`.
+---
+
 ## [2024.03.24.1a] - Adding more `CompartmentalConfig` validations
 ### Added
 - Require that each `Compartment` object contains dimensions with unique names.
@@ -28,7 +43,6 @@
 - Renaming some minor functions/parameters with better names.
 ---
 
->>>>>>> 683407a6
 ## [2024.03.013.1a] - Adding ODE support
 ### Added
 - Added `dynode.ode` module containing the `ODEBase` class, allowing users to
