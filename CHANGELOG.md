--- conflicted
+++ resolved
@@ -9,15 +9,13 @@
 `development` branches, a `b` when starting the release process in the staging branch, and
 no suffix when releases and the staging branch is pulled into the release branch.
 
-<<<<<<< HEAD
 ## [2025.06.01.3a] - patching a validator within `TransmissionParams`
 ### Changed
 - patching a hole in the `TransmissionParams` validator that allowed for poorly formatted `strain_interactions` dictionaries to make it through validation.
-=======
+
 ## [2025.06.01.2a] - exposing `seasonal_vaccination` bool flag in `VaccinationDimension`
 ### Changed
 - `VaccinationDimension.seasonal_vaccination` will now return a bool flag whether or not the dimension tracks seasonal vaccination or not. This helpers with greater clarity to the user whether or not seasonal vaccination is enabled for that dimension or not.
->>>>>>> 038a263e
 
 ## [2025.06.01.1a] - `name` field exposed in `Dimension` helper classes.
 ### Changed
