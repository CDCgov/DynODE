--- conflicted
+++ resolved
@@ -9,15 +9,12 @@
 `development` branches, a `b` when starting the release process in the staging branch, and
 no suffix when releases and the staging branch is pulled into the release branch.
 
-<<<<<<< HEAD
-## [2024.02.26.1a] - DeterministicParameter type
+## [2024.02.26.2a] - DeterministicParameter type
 ### Added
 - A `DeterministicParameter` class within `dynode.model_configuration.types` meant to identify parameters whose values depend on a possibly not yet realized value from another parameter. E.g. a parameter that is equal to another parameter that is itself a sample from some prior distribution.
 
 ---
 
-=======
->>>>>>> 4051cd1c
 ## [2024.02.26.1a] - PosteriorSample distribution
 ### Added
 - A `types.py` module for declaring types to be used within DynODE config files.
