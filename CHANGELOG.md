# Changelog

All notable changes to this project will be documented in this file.

The format is based on [Keep a Changelog](https://keepachangelog.com/en/1.1.0/),
and this project adheres to [Calendar Versioning](https://calver.org/) using the following
pattern: `YYYY.MM.DD.micro`, where `micro` monotonically increases with each PR opened
on a given day. The `micro` version is suffixed with an `a` in the case of merging to `main` or
`development` branches, a `b` when starting the release process in the staging branch, and
no suffix when releases and the staging branch is pulled into the release branch.

<<<<<<< HEAD
## [2024.04.11.1a] - Dynode Evolution Inference Processes
### Added
- Added the `InferenceProcess` class as well as two concrete instances of `InferenceProcess` named `MCMCProcess` and `SVIProcess` within `dynode.model_configuration.inference.py`. These classes provide functionality for fitting to observed data using MCMC or SVI. Both also can easily retrieve their posterior samples, and convert themselves to arviz `InferenceData` objects for visualization.
- Added `dynode.sample`, a module containing helper functions to recurssively search for and sample `numpyro.distributions.Distribution` objects, as well as search and resolve `dynode.typing.DeterministicParameter` objects. Both necessary steps for inference.
- Some more descriptive error text on `dynode.typing.SamplePlaceholderError`
- The `dynode.typing.ObservedData` type hint.
- Two simple SIR pre-packaged configs within `src.dynode.model_configration.pre_packaged`, one with static strain R0 and infectious_period, another with priors to infer.

### Changed
- Modified `examples/sir.py` to showcase simulation of synthetic data, followed by refitting to it. Displaying the various usecases of both `MCMCProcess` and `SVIProcess`.
- Moved sampling helper code out of `utils.py` and into `dynode.sample`.
- Allowed `dynode.model_configuration.Strain` objects to contain `ArrayLike` types, meaning when a strain samples its R0 value, the resulting value (which may be a jax tracer in certain contexts), will still be accepted by Pydantic.
- Moved the `InferenceProcess` class out of `dynode.model_configuration.config_definition` and into `dynode.model_configuration.inference`.
- Added arviz to `pyproject.toml` as a dependency.
---
=======
## [2024.04.14.1a] - Added `idx` property to dynode objects.
### Added
- enum property to `SimulationConfig`, `Compartment`, and `Dimension` classes.
- enums are linked recursively, meaning you can chain calls like `config.enum.s.vax.v0`
  to get the index of the first vax bin within the s compartment's vax dimension.

### Changed
- `Compartment`, `Dimension`, and `Bin` classes are no longer allowed to have
names with spaces or begining with a number as this breaks enum functionality.
Also requiring names to be all alphanumeric or underscore.
>>>>>>> 35771be7

## [2024.04.08.1a] - Adding `SimulationDate` object
### Added
- Added a new `SimulationDate` helper object to allow users to specify datetime-like
objects in place of integers when specifying behaviors like prior distributions over
date ranges (E.g. introduction date of a strain centered around some date).
- Added a new enviornment variable `DYNODE_INITIALIZATION_DATE({pid})` so all parts
of the program can read in the model's start date regardless of where they
are in the code.

---

## [2024.03.25.2a] - Adding `sir.py` example run
### Added
- added `examples/sir.py` to show new users how to create a basic SIR ODE compartmental model
and simulate it for some number of days. This will act as a building block for
future examples that get increasingly complex.

---
## [2024.03.013.1a] - Adding ODE support
### Added
- Added `dynode.ode` module containing the `ODEBase` class, allowing users to
subclass their ODEs, provide their d/dt function and pass ODEs to other
Dynode classes and functions for inference / solving.

- Added `AbstractODEParams` within `dynode.ode` to pass a `chex.dataclass`
to `diffrax.diffeqsolve()` method instead of a dictionary. Improving clarity
in what parameters are available from within the ODEs as well as reducing
memory usage from passing large dictionaries of mostly unused parameters.

- Added `dynode.model_odes.seip_ode` module containing an example of how
a user may implement odes by subclassing the `ODEBase` and `AbstractODEParams`
classes to define their own behavior, reusing the odes defined in
`dynode.model_odes.seip_model`.
---

## [2024.03.24.1a] - Adding more `CompartmentalConfig` validations
### Added
- Require that each `Compartment` object contains dimensions with unique names.
- Require that dimensions of `DiscretizedPositiveIntBin` be sorted and have no gaps in coverage.
- Adding a helper function to allow users to easily create dimensions of `WaneBin` named in the correct way.

### Changed
- Renaming some minor functions/parameters with better names.
---

## [2024.03.013.1a] - Adding ODE support
### Added
- Added `dynode.ode` module containing the `ODEBase` class, allowing users to
subclass their ODEs, provide their d/dt function and pass ODEs to other
Dynode classes and functions for inference / solving.

- Added `AbstractODEParams` within `dynode.ode` to pass a `chex.dataclass`
to `diffrax.diffeqsolve()` method instead of a dictionary. Improving clarity
in what parameters are available from within the ODEs as well as reducing
memory usage from passing large dictionaries of mostly unused parameters.

- Added `dynode.model_odes.seip_ode` module containing an example of how
a user may implement odes by subclassing the `ODEBase` and `AbstractODEParams`
classes to define their own behavior, reusing the odes defined in
`dynode.model_odes.seip_model`.
---

## [2024.03.07.2a] - Adding `Strain.introduction_ages_mask_vector` field
### Changed
- added `introduction_ages_mask_vector` field to the `Strain` class, providing an
internally useful binary mask for the age bins specified optionally within
`Strain.introduction_ages` field.

---

## [2024.03.07.1a] - Adding `transform` to DeterministicParameter
### Changed
- `DeterministicParameter` from `dynode.typing` now has a `transform` parameter
which allows users to define a transform function for their parameter.

---

## [2024.03.04.1a] - Dynode typing
### Changed
- moved `dynode.model_configuration.types` to `dynode.typing`
- moved types previously declared within `dynode.__init__` into `dynode.typing`
- formally logging the change of the type `PosteriorSample` to `PlaceholderSample`

---

## [2024.02.26.2a] - DeterministicParameter type
### Added
- A `DeterministicParameter` class within `dynode.model_configuration.types` meant to identify parameters whose values depend on a possibly not yet realized value from another parameter. E.g. a parameter that is equal to another parameter that is itself a sample from some prior distribution.

---

## [2024.02.26.1a] - PosteriorSample distribution
### Added
- A `types.py` module for declaring types to be used within DynODE config files.
- A `PosteriorSample` class within `dynode.model_configuration.types` meant to identify parameters whose values will be replaced by a Posterior sample from a previous fit of the model.

---

## [2024.02.25.1a] - Pydantic Config Groundwork
### Added
- The `src/dynode/model_configuration` module for creation of Python config classes to initialize the new DynODE framework.

### Changed
- Nothing yet, as the new DynODE framework is written it will reference the new config classes instead of old structure.

### Deprecated
- Old `config.py` file within `src/dynode`

### Removed

### Fixed

---

## [2024.02.06.0a] - DynODE Evolution Initialization
### Added
- Added this changelog
- Created the `development` branch for `DynODE` Evolution effort.

### Changed
- Updated CI and repo template to most recent CFA standards
- Constrained dependencies within `pyproject.toml` and untracked `*.lock` files

### Deprecated
- None

### Removed
- Removed `Bayeux` package and removed old methods using it.

### Fixed
- Fixed any bugs and `mypy` errors caused by upgrading package versioning

---

## [0.1.0] - pre-evolution DynODE
- Initial experimental work on the `DynODE`, implementing core functionalities in a rapidly iterating small scale form.<|MERGE_RESOLUTION|>--- conflicted
+++ resolved
@@ -9,7 +9,6 @@
 `development` branches, a `b` when starting the release process in the staging branch, and
 no suffix when releases and the staging branch is pulled into the release branch.
 
-<<<<<<< HEAD
 ## [2024.04.11.1a] - Dynode Evolution Inference Processes
 ### Added
 - Added the `InferenceProcess` class as well as two concrete instances of `InferenceProcess` named `MCMCProcess` and `SVIProcess` within `dynode.model_configuration.inference.py`. These classes provide functionality for fitting to observed data using MCMC or SVI. Both also can easily retrieve their posterior samples, and convert themselves to arviz `InferenceData` objects for visualization.
@@ -25,7 +24,7 @@
 - Moved the `InferenceProcess` class out of `dynode.model_configuration.config_definition` and into `dynode.model_configuration.inference`.
 - Added arviz to `pyproject.toml` as a dependency.
 ---
-=======
+
 ## [2024.04.14.1a] - Added `idx` property to dynode objects.
 ### Added
 - enum property to `SimulationConfig`, `Compartment`, and `Dimension` classes.
@@ -36,7 +35,6 @@
 - `Compartment`, `Dimension`, and `Bin` classes are no longer allowed to have
 names with spaces or begining with a number as this breaks enum functionality.
 Also requiring names to be all alphanumeric or underscore.
->>>>>>> 35771be7
 
 ## [2024.04.08.1a] - Adding `SimulationDate` object
 ### Added
