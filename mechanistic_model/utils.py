import datetime
import glob
import json
import os
import sys

# importing under a different name because mypy static type hinter
# strongly dislikes the IntEnum class.
from enum import EnumMeta as IntEnum

import epiweeks
import jax.numpy as jnp
import matplotlib.pyplot as plt
import numpy as np
import numpyro  # type: ignore
import numpyro.distributions as Dist  # type: ignore
import pandas as pd  # type: ignore
from jax import Array

pd.options.mode.chained_assignment = None


# @@@@@@@@@@@@@@@@@@@@@@@@@@@@@@@@@@@@@@@@@@@@@@@@@@@@@@@@@@@@@@@@@@@@@@@@@@@@@@@
# SAMPLING FUNCTIONS
# @@@@@@@@@@@@@@@@@@@@@@@@@@@@@@@@@@@@@@@@@@@@@@@@@@@@@@@@@@@@@@@@@@@@@@@@@@@@@@@
def sample_if_distribution(parameters):
    """
    given a dictionary of keys and parameters, searches through all keys
    and samples the distribution associated with that key, if it exists.
    Otherwise keeps the value associated with that key.
    Converts lists with distributions inside to `jnp.ndarray`

    Lists containing distributions will have the parameter's index
    marked according to its position in the matrix.
    For some 2x2 matrix `x`, `x_1_1` refers to the sampled
    version of the last element of `x`

    Parameters
    ----------
    `parameters: dict{str: obj}`
    a dictionary mapping a parameter name to an object, either a value or a distribution.
    `numpyro.distribution` objects are sampled, and their sampled value replaces the distribution object
    within parameters. Capable of sampling lists with static values and distributions together.

    Returns
    ----------
    parameters dictionary with any `numpyro.distribution` objects replaced with jax.tracer samples
    of those distributions from `numpyro.sample`
    """
    for key, param in parameters.items():
        # if distribution, sample and replace
        if issubclass(type(param), Dist.Distribution):
            param = numpyro.sample(key, param)
        # if list, check for distributions within and replace them
        elif isinstance(param, (np.ndarray, list)):
            param = np.array(param)  # cast np.array so we get .shape
            flat_param = np.ravel(param)  # Flatten the parameter array
            # check for distributions inside of the flattened parameter list
            if any(
                [
                    issubclass(type(param_lst), Dist.Distribution)
                    for param_lst in flat_param
                ]
            ):
                dim_idxs = np.unravel_index(
                    np.arange(flat_param.size), param.shape
                )
                # if we find distributions, sample them, then reshape back to the original shape
                # all this code with dim_idxs and joining strings is to properly display the
                # row/col indexes in any number of dimensions, not just 1 and 2D matrix
                flat_param = jnp.array(
                    [
                        (
                            numpyro.sample(
                                key
                                + "_"
                                + "_".join(
                                    [str(dim_idx[i]) for dim_idx in dim_idxs]
                                ),
                                param_lst,
                            )
                            if issubclass(type(param_lst), Dist.Distribution)
                            else param_lst
                        )
                        for i, param_lst in enumerate(flat_param)
                    ]
                )
                param = jnp.reshape(flat_param, param.shape)
        # else static param, do nothing
        parameters[key] = param
    return parameters


def identify_distribution_indexes(
    parameters: dict,
) -> dict[str, dict[str, tuple[int]]]:
    """
    A inverse of the `sample_if_distribution()` which allows users to identify the locations
    of numpyro samples. Given a dictionary of parameters, identifies which parameters
    are numpyro distributions or are distributions within a list and returns a mapping
    between the sample names and its actual parameter name and index.

    Example
    --------------
    parameters = {"test": [0, numpyro.distributions.Normal(), 2], "example": numpyro.distributions.Normal()}
    identify_distribution_indexes(parameters) = {"test_1": {"sample_name": "test", "sample_idx": tuple(1)},
                                                 "example":  {"sample_name": "example", "sample_idx": None}}

    Parameters
    -------------
    a dictionary containing keys of different parameters names and values of any type

    Returns
    ------------
    a dictionary mapping the sample name the parameter name within `parameters`.
    (if the sampled parameter is within a larger list, returns a tuple of indexes as well, otherwise None)
    key: str -> sampled parameter name as produced by `sample_if_distribution()`
    value: `dict[str:str, str:tuple]` -> "sample_name" = sample name within input `parameters`
                                      -> "sample_idx" = sample index if within list, else None
    """

    def get_index(indexes):
        return tuple(indexes)

    index_locations = {}
    for key, param in parameters.items():
        # if distribution, it does not have an index, so None
        if issubclass(type(param), Dist.Distribution):
            index_locations[key] = {"sample_name": key, "sample_idx": None}
        # if list, check for distributions within and mark their indexes
        elif isinstance(param, (np.ndarray, list)):
            param = np.array(param)  # cast np.array so we get .shape
            flat_param = np.ravel(param)  # Flatten the parameter array
            # check for distributions inside of the flattened parameter list
            if any(
                [
                    issubclass(type(param_lst), Dist.Distribution)
                    for param_lst in flat_param
                ]
            ):
                dim_idxs = np.unravel_index(
                    np.arange(flat_param.size), param.shape
                )
                for i, param_lst in enumerate(flat_param):
                    if issubclass(type(param_lst), Dist.Distribution):
                        param_idxs = [dim_idx[i] for dim_idx in dim_idxs]
                        index_locations[
                            str(
                                key
                                + "_"
                                + "_".join(
                                    [str(dim_idx[i]) for dim_idx in dim_idxs]
                                )
                            )
                        ] = {
                            "sample_name": key,
                            "sample_idx": get_index(param_idxs),
                        }
    return index_locations


# @@@@@@@@@@@@@@@@@@@@@@@@@@@@@@@@@@@@@@@@@@@@@@@@@@@@@@@@@@@@@@@@@@@@@@@@@@@@@@@
# SPLINE FUNCTIONS
# @@@@@@@@@@@@@@@@@@@@@@@@@@@@@@@@@@@@@@@@@@@@@@@@@@@@@@@@@@@@@@@@@@@@@@@@@@@@@@@


# Vaccination modeling, using cubic splines to model vax uptake in the population stratified by age and current vax shot.
def base_equation(t, coefficients):
    """
    the base of a spline equation, without knots, follows a simple cubic formula
    a + bt + ct^2 + dt^3. This is a vectorized version of this equation which takes in
    a matrix of `a` values, as well as a marix of `b`, `c`, and `d` coefficients.
    PARAMETERS
    ----------
    t: jax.tracer array
        a jax tracer containing within it the time in days since model simulation start
    intercepts: jnp.array()
        intercepts of each cubic spline base equation for all combinations of age bin and vax history
        intercepts.shape=(NUM_AGE_GROUPS, MAX_VACCINATION_COUNT + 1)
    coefficients: jnp.array()
        coefficients of each cubic spline base equation for all combinations of age bin and vax history
        coefficients.shape=(NUM_AGE_GROUPS, MAX_VACCINATION_COUNT + 1, 3)
    """
    return jnp.sum(
        coefficients
        * jnp.array([1, t, t**2, t**3])[jnp.newaxis, jnp.newaxis, :],
        axis=-1,
    )


def conditional_knots(t, knots, coefficients):
    indicators = jnp.where(t > knots, t - knots, 0)
    # multiply coefficients by 3 since we taking derivative of cubic spline.
    return jnp.sum(indicators**3 * coefficients, axis=-1)


# days of separation between each knot


def evaluate_cubic_spline(
    t,
    knot_locations: jnp.ndarray,
    base_equations: jnp.ndarray,
    knot_coefficients: jnp.ndarray,
) -> float:
    """
    Returns the value of a cubic spline with knots and coefficients evaluated on day `t` for each age_bin x vax history combination.
    Cubic spline equation:

    f(t) = a + bt + ct^2 + dt^3 + sum_{i}^{len(knots)}(knot_coefficients_{i} * (t-knot_locations_{i})^3 * I(t > knot_locations_{i}))

    Where coef/knots[i] is the i'th index of each array. and the I() function is an indicator variable 1 or 0.

    Parameters
    ----------
    t: jax.tracer array
        a jax tracer containing within it the time in days since model simulation start
    knot_locations: jnp.ndarray
        knot locations of each cubic spline for all combinations of age bin and vax history
        knots.shape=(NUM_AGE_GROUPS, MAX_VACCINATION_COUNT + 1, # knots in each spline)
    base_equations" jnp.ndarray
        the base equation coefficients (a + bt + ct^2 + dt^3) of each cubic spline for all combinations of age bin and vax history
        knots.shape=(NUM_AGE_GROUPS, MAX_VACCINATION_COUNT + 1, 4)
    knot_coefficients: jnp.ndarray
        knot coefficients of each cubic spline for all combinations of age bin and vax history.
        including first 4 coefficients for the base equation.
        coefficients.shape=(NUM_AGE_GROUPS, MAX_VACCINATION_COUNT + 1, # knots in each spline + 4)

    Returns
    ----------
    jnp.array() containing the proportion of individuals in each age x vax combination that will be vaccinated during this time step.
    """
    base = base_equation(t, base_equations)
    knots = conditional_knots(t, knot_locations, knot_coefficients)
    return base + knots


def season_1peak(t, seasonality_second_wave, seasonality_shift):
    """
    a utils function used to calculate seasonality,
    this one is for the winter wave occuring at t=0 if `seasonality_shift=0`
    and `seasonality_second_wave=0`
    """
    return (1 - seasonality_second_wave) * jnp.cos(
        2 * jnp.pi * (t - seasonality_shift) / 365
    )


def season_2peak(t, seasonality_second_wave, seasonality_shift):
    """
    a utils function used to calculate seasonality,
    this one is for the summer wave occuring at t=182.5 if `seasonality_shift=0`
    and `seasonality_second_wave=1`
    """
    return seasonality_second_wave * jnp.cos(
        4 * jnp.pi * (t - seasonality_shift) / 365
    )


# @@@@@@@@@@@@@@@@@@@@@@@@@@@@@@@@@@@@@@@@@@@@@@@@@@@@@@@@@@@@@@@@@@@@@@@@@@@@@@@
# INDEXING FUNCTIONS
# @@@@@@@@@@@@@@@@@@@@@@@@@@@@@@@@@@@@@@@@@@@@@@@@@@@@@@@@@@@@@@@@@@@@@@@@@@@@@@@


def sim_day_to_date(sim_day: int, init_date: datetime.date):
    """
    given the current model's simulation day as an integer, and the date of the model initialization.
    returns a date object representing the current simulation day.

    Parameters
    ----------
    sim_day: int
        current model simulation day where sim_day==0==init_date
    init_date: datetime.date
        the initialization date of the simulation, usually found in the config.INIT_DATE parameter

    Returns
    -----------
    datetime.date object representing the current sim_day of the simulation.
    """
    return init_date + datetime.timedelta(days=sim_day)


def sim_day_to_epiweek(sim_day: int, init_date: datetime.date):
    """
    given the current model's simulation day as an integer, and the date of the model initialization.
    returns an integer cdc epiweek that sim_day falls in.

    Parameters
    ----------
    sim_day: int
        current model simulation day where sim_day==0==init_date
    init_date: datetime.date
        the initialization date of the simulation, usually found in the config.INIT_DATE parameter

    Returns
    -----------
    epiweek.Week object representing the cdc epiweek of the simulation on day sim_day.
    """
    date = sim_day_to_date(sim_day, init_date)
    epi_week = epiweeks.Week.fromdate(date)
    return epi_week


def date_to_sim_day(date: datetime.date, init_date: datetime.date):
    """
    given a date object, converts back to simulation days using init_date as reference for t=0

    Parameters
    ----------
    sim_day: datetime.date
        date to be converted to a simulation day
    init_date: datetime.date
        the initialization date of the simulation, usually found in the config.INIT_DATE parameter

    Returns
    -----------
    int simulation day representing how many days from `init_date` have passed.
    """
    return (date - init_date).days


def date_to_epi_week(date: datetime.date):
    """
    given a date object, converts to cdc epi week using init_date as reference for t=0

    Parameters
    ----------
    sim_day: datetime.date
        date to be converted to a simulation day
    Returns
    -----------
    epiweeks.Week obj representing the epi_week that `date` falls in
    """
    epi_week = epiweeks.Week.fromdate(date)
    return epi_week


def new_immune_state(current_state: int, exposed_strain: int) -> int:
    """a method using BITWISE OR to determine a new immune state position given
    current state and the exposing strain

    Parameters
    ----------
    current_state: int
        int representing the current state of the individual or group being exposed to a strain
    exposed_strain: int
        int representing the strain exposed to the individuals in state `current_state`.
        expects that `0 <= exposed_strain <= num_strains - 1`
    num_strains: int
        number of strains in the model

    Example
    ----------
    num_strains = 2, possible states are:
    00(no exposure), 1(exposed to strain 0 only), 2(exposed to strain 1 only), 3(exposed to both)

    new_immune_state(current_state, exposed_strain): new_state (explanation)
    new_immune_state(0, 0): 1 (no previous exposure, now exposed to strain 0)
    new_immune_state(0, 1): 2 (no previous exposure, now exposed to strain 1)
    new_immune_state(1, 0): 1 (exposed to strain 0 already, no change in state)
    new_immune_state(2, 1): 2 (exposed to strain 1 already, no change in state)
    new_immune_state(1, 1): 3 (exposed to strain 0 prev, now exposed to both)
    new_immune_state(2, 0): 3 (exposed to strain 1 prev, now exposed to both)
    new_immune_state(3, 0): 3 (exposed to both already, no change in state)
    new_immune_state(3, 1): 3 (exposed to both already, no change in state)
    """
    if isinstance(exposed_strain, (int, float)) and isinstance(
        current_state, (int, float)
    ):
        # if using ints and floats, stay in int land and BITWISE OR them
        current_state_binary = format(current_state, "b")
        exposed_strain_binary = format(2**exposed_strain, "b")
        new_state = format(
            int(current_state_binary, 2) | int(exposed_strain_binary, 2), "b"
        )
        return int(new_state, 2)
    else:  # being used with jax tracers
        # if we are passing jax tracers, convert to bit arrays first
        current_state_binary = jnp.unpackbits(
            jnp.array([current_state]).astype("uint8")
        )
        exposing_strain_binary = jnp.unpackbits(
            jnp.array([2**exposed_strain]).astype("uint8")
        )
        return jnp.packbits(
            jnp.bitwise_or(current_state_binary, exposing_strain_binary)
        )


def all_immune_states_with(strain: int, num_strains: int):
    """
    a function returning all of the immune states which contain an exposure to `strain`

    Parameters
    ----------
    strain: int
        int representing the exposed to strain, expects that `0 <= strain <= num_strains - 1`
    num_strains: int
        number of strains in the model

    Returns
    ----------
    list[int] representing all states that include previous exposure to `strain`

    Example
    ----------
    in a simple model where num_strains = 2 the following is returned.
    Reminder: state = 0 (no exposure),
    state = 1/2 (exposure to strain 0/1 respectively), state=3 (exposed to both)

    all_immune_states_with(0, 2) -> [1, 3]

    all_immune_states_with(1, 2) -> [2, 3]
    """
    # represent all possible states as binary
    binary_array = [bin(val) for val in range(2**num_strains)]
    # represent exposing strain as an indiciator bit string. ex: exposing_strain = 1 -> binary = 10
    strain_binary_lst = ["0"] * num_strains
    strain_binary_lst[-(strain + 1)] = "1"
    strain_binary = "".join(strain_binary_lst)
    # a state contains the strain being filtered if the bitwise AND produces a non-zero value
    filtered_states = [
        int(binary, 2)
        for binary in binary_array
        if (int(binary, 2) & int(strain_binary, 2)) > 0
    ]
    return filtered_states


def all_immune_states_without(strain: int, num_strains: int):
    """
    function returning all of the immune states which DO NOT contain an exposure to `strain`

    Parameters
    ----------
    strain: int
        int representing the NOT exposed to strain, expects that `0 <= strain <= num_strains - 1`
    num_strains: int
        number of strains in the model

    Returns
    ----------
    list[int] representing all states that DO NOT include previous exposure to `strain`

    Example
    ----------
    in a simple model where num_strains = 2 the following is returned.
    Reminder: state = 0 (no exposure),
    state = 1/2 (exposure to strain 0/1 respectively), state=3 (exposed to both)

    all_immune_states_without(strain = 0, num_strains = 2) -> [0, 2]

    all_immune_states_without(strain = 1, num_strains = 2) -> [0, 1]
    """
    all_states = list(range(2**num_strains))
    states_with_strain = all_immune_states_with(strain, num_strains)
    # return set difference of all states and states including strain
    return list(set(all_states) - set(states_with_strain))


def get_strains_exposed_to(state: int, num_strains: int):
    """
    Returns a list of integers representing the strains a given individual was exposed to end up in state `state`.
    Says nothing of the order at which an individual was exposed to those strains, list returned sorted increasing.

    Parameters
    -----------
    state: int
        the state a given individual is in, as dicated by a single or series of exposures to strains.
        state dynamics determined by `new_immune_state()`
    num_strains: int
        the total number of strains in the model, used to determin total size of state space.

    Returns
    -----------
        list[int] representing the strains the individual in `state` was exposed to, sorted increasing.
    """
    state_binary = format(state, "b")
    # prepend 0s if needed.
    if len(state_binary) < num_strains:
        state_binary = "0" * (num_strains - len(state_binary)) + state_binary
    # inverse order since index 0 will be at the end of the str after prepending 0s
    state_binary_lst = list(state_binary)[::-1]
    # if val == 1 in the binary, that means that state was exposed to that strain.
    # strain is marked by the index of each 1 in the list.
    strains_exposed_by = [
        i for i in range(len(state_binary_lst)) if state_binary_lst[i] == "1"
    ]
    return strains_exposed_by


def combined_strains_mapping(
    from_strain: int, to_strain: int, num_strains: int
):
    """
    given a strain `from_strain` and `to_strain` returns a mapping of all immune states before and after strains are combined.

    Example
    -----------
    in a basic 2 strain model you have the following immune states:
    0-> no exposure, 1 -> strain 0 exposure, 2-> strain 1 exposure, 3-> exposure to both

    calling `combine_strains(1, 0, 2)` will combine strains 0 and 1 returning
    `{0:0, 1:1, 2:1, 3:1}`, because there is no functional difference strain 0 and 1 the immune state space becomes binary.

    Parameters
    ----------
    from_strain: int
        the strain index representing the strain being collapsed, whos references will be rerouted.
    to_strain: int
        the strain index representing the strain being joined with to_strain, typically the ancestral or 0 index.

    Returns
    -----------
    dict[int:int] mapping from immune state -> immune state before and after `from_strain` is combined with `to_strain` for all states.

    dict[int:int] mapping from strain idx -> strain idx before and after`from_strain` is combined with `to_strain` for all strains.
    """
    # we do nothing if from_strain is equal to to_strain, we arent collapsing anything there.
    if from_strain == to_strain:
        return {x: x for x in range(2**num_strains)}, {
            x: x for x in range(num_strains)
        }

    # create a helper function so we can pass old strains and have it auto-convert.
    def translate_strain(strain_in):
        if strain_in == from_strain:
            return to_strain
        elif strain_in > from_strain:
            return strain_in - 1
        return strain_in

    # maps old immune state to new immune state
    immune_state_converter = {0: 0}  # 0 -> 0 always
    strain_converter = {
        strain: translate_strain(strain) for strain in range(num_strains)
    }
    # go through each state, break apart into strain hist, use `translate_strain`, recreate a new state
    for immune_state in range(2**num_strains):
        old_strains_in_state = get_strains_exposed_to(
            immune_state, num_strains
        )
        collapsed_strains_in_state = [
            translate_strain(strain) for strain in old_strains_in_state
        ]
        new_state = 0  # init at no exposures
        # build new state with the collapsed strain indexes, one at a time
        for new_strain in collapsed_strains_in_state:
            # expose new_state to the redefined strain definitions
            new_state = new_immune_state(new_state, new_strain)
        # all individuals in `immune_state` before strain definition collapse
        # are now in `new_state`
        immune_state_converter[immune_state] = new_state
    return immune_state_converter, strain_converter


def combine_strains(
    compartment: np.ndarray,
    state_mapping: dict[int, int],
    strain_mapping: dict[int, int],
    num_strains: int,
    state_dim=1,
    strain_dim=3,
    strain_axis=False,
):
    """
    takes an individual compartment and combines the states and strains within it according to `state_mapping` and `strain_mapping`.
    If compartment has a strain axis, strain_axis=True.

    Parameters
    ----------
    compartment: np.ndarray
        the compartment being changed, must be four dimensional with immune state in the 2nd dimension and strain (if applicable) in the last dimension.
    state_mapping: dict[int:int]
        a mapping of pre-combine state to post-combine state, as generated by combined_strains_mapping(), must cover all states found in `compartment`.
        can be many to one relationship of keys to state values.
    strain_mapping: dict[int:int]
        a mapping of pre-combine strain to post-combine strain, as generated by combined_strains_mapping(), must cover all strains found in `compartment`.
        can be many to one relationship of keys to state values.
    num_strains: int
        number of strains in the model
    state_dim: int
        if the dimension of the immune_state column is non-standard, specify which dimension immune state is found in
    strain_dim: int
        if the dimension of the strain column is non-standard, specify which dimension strain is found in
    strain_axis: bool
        whether or not `compartment` includes a strain axis in the last dimension that must also be combined.

    Returns
    ----------
    np.ndarray:
        a modified copy of `compartment` with all immune states and strains combined according to state_mapping and strain_mapping
    """
    # begin with a copy of the compartment in all zeros
    strain_combined_compartment = np.zeros(compartment.shape)
    # next update the immune states according to the state_mapping dict
    for immune_state in range(2**num_strains):
        # after strain combining immune_state moves to `new_state`
        new_state = state_mapping[immune_state]
        # += because multiple `immune_states` can flow into one `new_state`
        # use swapaxis to grab an arbitrary dimension of the array, ignoring ordering bugs
        strain_combined_compartment.swapaxes(0, state_dim)[
            new_state
        ] += compartment.swapaxes(0, state_dim)[immune_state]
    # next, if we must also remap an infected_by strain axis, do that
    if strain_axis:
        # anything that does not have a strain flowing into it, ends up being zeroed out
        # this is because strain_combined_compartment has data prepopulated from the state reshuffle above
        zero_out = set(range(num_strains))
        # go through each strain and reshuffle it according to strain_mapping dict
        for strain in range(num_strains):
            to_strain = strain_mapping[strain]
            zero_out = zero_out - set([to_strain])
            # if strain=to_strain avoid double addition since data is already there.
            if strain != to_strain:
                # use swapaxis to grab an arbitrary dimension of the array, ignoring ordering bugs
                strain_combined_compartment.swapaxes(0, strain_dim)[
                    to_strain
                ] += strain_combined_compartment.swapaxes(0, strain_dim)[
                    strain
                ]
                # once we moved individuals with this strain into the correct compartment, we zero it out.
                # otherwise we have doubled the population.
                strain_combined_compartment.swapaxes(0, strain_dim)[strain] = 0
        # finally zero out the spaces left behind after the shuffle
        # use swapaxis to grab an arbitrary dimension of the array, ignoring ordering bugs
        strain_combined_compartment.swapaxes(0, strain_dim)[list(zero_out)] = 0
    return strain_combined_compartment


def combine_epochs(
    epoch_solutions, from_strains, to_strains, strain_idxs, num_tracked_strains
):
    """
    given N epochs, combines their solutions by translating all immune states and infections of past epochs into the most recent epochs defintions.
    Solutions are expected to be 5 dimensions, with the first dimension being timesteps, and the remaining 4 following the standard compartment structure.
    immune state in the 3rd dimension (of 5) and strain in the last dimension (if applicable).

    `epoch_solutions`, `from_strains`, and `to_strains` must be given in order from earliest to most recent epoch.
    Does not assume anything about the dates or times these events occured on other than them being sequential.

    Parameters
    ----------
    epoch_solutions: list[tuple(np.ndarray)]
        a list of each epoch's solution.ys object as given by Diffeqsolve().ys or BasicMechanisticModel.run().ys
        in order from earliest to most recent epoch.

    from_strains: list[int/None]
        a parallel list of strain indexes indiciating the strain combinations that occured at the end of each epoch.
        len(from_strain) = N-1 for N epochs, since last epoch does not combine with anything

    to_strains: list[int/None]
        a parallel list of strain indexes indiciating the strain combinations that occured at the end of each epoch.
        len(to_strain) = N-1 for N epochs, since last epoch does not combine with anything

    strain_idxs: list[IntEnum]
        a list of IntEnums to identify the strain name to index for each epoch.
        len(strain_idxs) = N for N epochs

    num_strains_consistent: int
        the number of strains consistent across all epochs, their definitions may change but there are always `num_tracked_strains` tracked in each epoch.

    Returns
    -----------
    tuple(np.ndarray): a single state object that combines the timelines of all N epochs with states and strain definitions matching that of the most recent epoch.
    """

    transition_tables = []
    # create transition tables for each epoch to the next
    for idx, (from_strain, to_strain) in enumerate(
        zip(from_strains, to_strains)
    ):
        from_strain = strain_idxs[idx][from_strain]
        to_strain = strain_idxs[idx][to_strain]
        if from_strains is None or to_strains is None:
            transition_tables.append(transition_tables)
        transition_tables.append(
            combined_strains_mapping(
                from_strain, to_strain, num_tracked_strains
            )
        )

    # yes the following code is O(N**2) for N epochs, N is supposed to be small
    # modify each transition table so it translates states directly into the last state
    # skip the last table since it does not need to scan multiple
    for idx, (state_mapping, strain_mapping) in enumerate(
        transition_tables[:-1]
    ):
        # use a loop to update the value according to the future transition tables
        # example state 7 -> 3 -> 1 through two strain combinations
        # example strain 2-> 1 -> 0 through two strain combinations
        for future_state_mapping, future_strain_mapping in transition_tables[
            idx + 1 :
        ]:
            for state in state_mapping.keys():
                state_mapping[state] = future_state_mapping[
                    state_mapping[state]
                ]
            for strain in strain_mapping.keys():
                strain_mapping[strain] = future_strain_mapping[
                    state_mapping[strain]
                ]
    # we now have transition tables mapping every epoch solution to the states of the last one!
    # next we must create the final solutions tuple, combining each epoch and appending it to the last
    num_compartments_per_solution = len(epoch_solutions[0])
    total_timeline_state = [False] * num_compartments_per_solution
    for (state_mapping, strain_mapping), solution in zip(
        transition_tables, epoch_solutions[:-1]
    ):
        for idx, compartment in enumerate(solution):
            strain_axis = idx != 0
            # our compartments have an extra dimension prepended, so we specify state_dim and strain_dim.
            epoch_solution = combine_strains(
                compartment,
                state_mapping,
                strain_mapping,
                num_tracked_strains,
                state_dim=2,
                strain_dim=4,
                strain_axis=strain_axis,
            )
            current_solution = total_timeline_state[idx]
            if current_solution:  # if we have one to merge with
                # skip first row since current_solution[-1] == epoch_solution[0]
                # since it is used as initialization
                current_solution = np.concatenate(
                    [current_solution, epoch_solution[1:]], axis=(0)
                )
            else:
                total_timeline_state[idx] = epoch_solution
    # last but not least, append the last epoch onto each of the compartments
    for compartment_idx in range(num_compartments_per_solution):
        epoch_solution = epoch_solutions[-1][compartment_idx]
        total_timeline_state[compartment_idx] = np.concatenate(
            [total_timeline_state[compartment_idx], epoch_solution[1:]],
            axis=(0),
        )

    return tuple(total_timeline_state)


def find_age_bin(age: int, age_limits: list[int]) -> int:
    """
    Given an age, return the age bin it belongs to in the age limits array

    Parameters
    ----------
    age: int
        age of the individual to be binned
    age_limits: list(int)
        age limit for each age bin in the model, begining with minimum age
        values are exclusive in upper bound. so [0,18) means 0-17, 18+

    Returns
    ----------
    The index of the bin, assuming 0 is the youngest age bin and len(age_limits)-1 is the oldest age bin
    """
    current_bin = -1
    for age_limit in age_limits:
        if age - age_limit < 0:
            return current_bin
        else:
            current_bin += 1
    return current_bin


def find_vax_bin(vax_shots: int, max_doses: int) -> int:
    """
    Given a number of vaccinations, returns the bin it belongs to given the maximum doses ceiling

    Parameters
    ----------
    vax_shots: int
        the number of vaccinations given to the individual
    max_doses: int
        the number of doses maximum before all subsequent doses are no longer counted

    Returns
    ----------
    The index of the vax bin, min(vax_shots, max_doses)
    """
    return min(vax_shots, max_doses)


def convert_hist(strains: str, STRAIN_IDX: IntEnum, num_strains: int) -> int:
    """
    a function that transforms a comma separated list of strains and transform them into an immune history state.
    Any unrecognized strain strings inside of `strains` do not contiribute to the returned state.

    Example
    ----------
    strains: "alpha, delta, omicron"
    STRAIN_IDX: delta=0, omicron=1
    num_strains: 2

    method will ignore alpha infection as it is not in STRAIN_IDX, returning state=3, indicating infection with both delta and omicron.

    Parameters
    ----------
    strains: str
        a comma separated string of each exposed strain, order does not matter, capitalization does not matter.
    STRAIN_IDX: intEnum
        an enum containing the name of each strain and its associated strain index, as initialized by ConfigBase.
    num_strains:
        the number of _tracked_ strains in the model.

    """
    state = 0
    for strain in filter(None, strains.split(",")):
        strain_idx = convert_strain(strain, STRAIN_IDX)
        state = new_immune_state(state, strain_idx)
    return state


def convert_strain(strain: str, STRAIN_IDX: IntEnum) -> int:
    """
    given a text description of a string, return the correct strain index as specified by the STRAIN_IDX enum.
    If strain is not found in STRAIN_IDX, return 0 (the oldest strain included in the model)

    Parameters
    -----------
    strain: str
        a string representing the infecting strain, capitalization does not matter.
    STRAIN_IDX: intEnum
        an enum containing the name of each strain and its associated strain index, as initialized by ConfigBase.

    Returns
    ----------
    STRAIN_IDX[strain] if exists, else 0
    """
    if strain.lower() in STRAIN_IDX._member_map_:
        return STRAIN_IDX[strain.lower()]
    else:
        return 0  # return oldest strain if not included


def find_waning_compartment(TSLIE: int, waning_times: list[int]) -> int:
    """
    Given a TSLIE (time since last immunogenetic event) in days, returns the waning compartment index of the event.

    Parameters
    ----------
    TSLIE: int
        the number of days since the initialization of the model that the immunogenetic event occured (this could be vaccination or infection).
    waning_times: list(int)
        the number of days an individual stays in each waning compartment, ending in zero as the last compartment does not wane.

    Returns
    ----------
    index of the waning compartment that an event belongs, to if that event happened `TSLIE` days in the past.
    """
    # possible with cumulative sum, but this solution still O(N) and more interpretable
    current_bin = 0
    for wane_time in waning_times:
        if TSLIE - wane_time < 0:
            return current_bin
        else:
            TSLIE -= wane_time
            current_bin += 1
    # last compartment waning_time = 0, shifts us 1 extra bin, shift back in this edge case.
    return current_bin - 1


def strain_interaction_to_cross_immunity2(
    num_strains: int, strain_interactions: np.ndarray
) -> Array:
    cim = jnp.hstack(
        (jnp.array([[0.0]] * num_strains), strain_interactions),
    )

    return cim


def strain_interaction_to_cross_immunity(
    num_strains: int, strain_interactions: np.ndarray
) -> Array:
    """
    a function which takes a strain_interactions matrix, which is of shape (num_strains, num_strains)
    and returns a cross immunity matrix of shape (num_strains, 2**num_strains) representing the immunity
    of all 2**num_strains immune histories against some challenging strain.

    Parameters
    ----------
    num_strains: int
        the number of strains for which the crossimmunity matrix is being generated.
    strain_interactions: np.array
        a matrix of shape (num_strains, num_strains) representing the relative immunity of someone recovered from
        one strain to a different challenging strain. 1's in the diagnal representing 0 reinfection (before waning).

    Returns
    ----------
    crossimmunity_matrix: jnp.array
        a matrix of shape (num_strains, 2**num_strains) representing the relative immunity of someone with a specific
        immune history to a challenging strain.
    """
    infection_history = range(2**num_strains)
    crossimmunity_matrix = jnp.zeros((num_strains, len(infection_history)))
    for challenging_strain in range(num_strains):
        # if immune history already contains exposure to challenging_strain, this is a reinfection.
        crossimmunity_matrix = crossimmunity_matrix.at[
            challenging_strain,
            all_immune_states_with(challenging_strain, num_strains),
        ].set(strain_interactions[challenging_strain, challenging_strain])
        # for individuals without previous exposure to this strain, use protection from most recent infection.
        states_without_strain = all_immune_states_without(
            challenging_strain, num_strains
        )
        for state_without_strain in states_without_strain:
            # if state = 0, they have no most recent infection, thus 0 immunity
            if state_without_strain == 0:
                crossimmunity_matrix = crossimmunity_matrix.at[
                    challenging_strain, state_without_strain
                ].set(0)
            else:  # find last most recent infection
                # turn state into binary, find the 1 correlating to the most recent strain
                state_binary = str(bin(state_without_strain))[2:]  # 0b remove
                # prepend 0s to make string correct length eg 10 -> 010 in 3 strain model
                state_binary = (
                    state_binary
                    if len(state_binary) == num_strains
                    else ("0" * (num_strains - len(state_binary)))
                    + state_binary
                )
                # convert the state to a list of strain exposures
                state_list = [int(d) for d in state_binary][::-1]
                strains = np.where(np.array(state_list) == 1)[0]
                # find the most recent strain that has been exposed to
                # this is often the same thing as the most recent exposed strain
                # people can be reinfected by older strains after newer ones
                most_recent_immune_strain = strains[np.argmax(strains)]
                crossimmunity_matrix = crossimmunity_matrix.at[
                    challenging_strain, state_without_strain
                ].set(
                    strain_interactions[
                        challenging_strain, most_recent_immune_strain
                    ]
                )
    return crossimmunity_matrix


def drop_sample_chains(samples: dict, dropped_chain_vals: list):
    """
    a function, given a dictionary which is the result of a call to `mcmc.get_samples()`
    drops specified chains from the posterior samples. This is usually done when a single or multiple
    chains do not converge with the other chains. This ensures that this divergent chain does not
    impact posterior distributions meant to summarize the posterior samples.

    Parameters
    -----------
    `samples`: dict{str: list}
        a dictionary where parameter names are keys and samples are a list.
        In the case of M chains and N samples per chain, the list will be of shape MxN
        with one row per chain, each containing N samples.

    `dropped_chain_vals`: list
        a list of indexes (rows in the MxN grouped samples list) to be dropped,
        if the list is empty no chains are dropped.

    Returns
    ----------
    dict{str: list} a copy of the samples dictionary with chains in `dropped_chain_vals` dropped
    """
    # Create a new dictionary to store the filtered samples
    filtered_dict = {}
    # Iterate over the keys (parameter names) in the original dictionary
    for param_name in samples.keys():
        # Get the samples for the current parameter
        param_samples = samples[param_name]
        # Remove the specified chains from the samples
        filtered_samples = np.array(
            [
                samples
                for i, samples in enumerate(param_samples)
                if i not in dropped_chain_vals
            ]
        )
        # Add the filtered samples to the new dictionary
        filtered_dict[param_name] = filtered_samples

    return filtered_dict


def flatten_list_parameters(
    samples: dict[str : np.ndarray],
) -> dict[str : np.ndarray]:
    """
    given a dictionary of parameter names and samples, identifies any parameters that are
    placed under a single name, but actually multiple independent draws from the same distribution.
    These parameters are often the result of a call to `numpyro.plate(P)` for some number of draws `P`
    After identifying plated samples, this function will separate the `P` draws into their own
    keys in the samples dictionary.

    Parameters
    ----------
    `samples`: dict{str: np.ndarray}
        a dictionary where parameter names are keys and samples are a list.
        In the case of M chains and N samples per chain, the list will be of shape MxN normally
        with one row per chain, each containing N samples.
        In the case that the parameter is drawn P independent times, the list will be of shape
        MxNxP.

    Returns
    ----------
    dict{str: np.ndarray}  a dictionary in which parameters with lists of shape MxNxP are split into
    P separate parameters, each with lists of shape MxN for M chains and N samples.
    This function scaled with any number of dimensions > 2. So for PxQ independent draws
    will be separated into PxQ parameters each with lists of shape MxN.

    NOTE
    -----------
    If you only have parameters of dimension 2, nothing will be changed and a copy of your dict will be returned
    """
    return_dict = {}
    for key, value in samples.items():
        if isinstance(value, np.ndarray) and value.ndim > 2:
            num_dims = value.ndim - 2
            indices = (
                np.indices(value.shape[-num_dims:]).reshape(num_dims, -1).T
            )

            for idx in indices:
                new_key = f"{key}"
                for i in range(len(idx)):
                    new_key += f"_{idx[i]}"

                new_value = value[
                    tuple([slice(None)] * (value.ndim - num_dims) + list(idx))
                ]
                return_dict[new_key] = new_value
        else:
            return_dict[key] = value
    return return_dict


# @@@@@@@@@@@@@@@@@@@@@@@@@@@@@@@@@@@@@@@@@@@@@@@@@@@@@@@@@@@@@@@@@@@@@@@@@@@@@@@
# DEMOGRAPHICS CODE
# @@@@@@@@@@@@@@@@@@@@@@@@@@@@@@@@@@@@@@@@@@@@@@@@@@@@@@@@@@@@@@@@@@@@@@@@@@@@@@@


def generate_yearly_age_bins_from_limits(age_limits: list) -> list[list[int]]:
    """
    given age limits, generates age bins with each year contained in that bin up to 85 years old exclusive

    Example
    ----------
    age_limits = [0, 5, 10, 15 ... 80]
    returns [[0, 1, 2, 3, 4], [5, 6, 7, 8, 9], [10, 11, 12, 13, 14]... [80, 81, 82, 83, 84]]

    Parameters
    ----------
    age_limits: list(int):
        beginning with minimum age inclusive, boundary of each age bin exclusive. Not including last age bin.
        do not include implicit 85 in age_limits, this function appends that bin automatically.
    """
    age_groups = []
    for age_idx in range(1, len(age_limits)):
        age_groups.append(
            list(range(age_limits[age_idx - 1], age_limits[age_idx]))
        )
    age_groups.append(list(range(age_limits[-1], 85)))
    return age_groups


def load_age_demographics(
    path: str,
    regions: list[str],
    age_limits: list[int],
) -> dict[str, np.ndarray]:
    """Returns normalized proportions of each agebin as defined by age_limits for the regions given.
    Does this by searching for age demographics data in path.

    Parameters
    ----------
    path: str
        path to the demographic-data folder, either relative or absolute.
    regions: list(str)
        list of FIPS regions to create normalized proportions for
    age_limits: list(int)
        age limits for each age bin in the model, begining with minimum age
        values are exclusive in upper bound. so [0, 18, 50] means 0-17, 18-49, 50+
        max age is enforced at 84 inclusive. All persons older than 84 in population numbers are counted as 84 years old

    Returns
    ----------
    demographic_data : dict
        a dictionary maping FIPS code region supplied in `regions` to an array of length `len(age_limits)` representing
        the __relative__ population proportion of each bin, summing to 1.
    """
    assert os.path.exists(
        path
    ), "The path to population-rescaled age distributions does not exist as it should"

    demographic_data = {}
    # Create contact matrices
    for r in regions:
        try:
            # e.g., if territory is "North Carolina", pass it as "North_Carolina"
            if len(r.split()) > 1:
                region = "_".join(r.split())
            else:
                region = r
            if region != "United_States":
                region_data_file = (
                    "United_States_subnational_"
                    + region
                    + "_age_distribution_85.csv"
                )
            else:
                region_data_file = (
                    "United_States_country_level_age_distribution_85.csv"
                )

            age_distributions = np.loadtxt(
                path + region_data_file,
                delimiter=",",
                dtype=np.float64,
                skiprows=0,
            )
            binned_ages = np.array([])
            age_bin_pop = 0
            current_age = age_limits[0]
            if 84 not in age_limits:
                age_limits = age_limits + [84]
            age_limits = age_limits[1:]
            while current_age < 85:
                # get the population for the current age
                age_bin_pop += age_distributions[current_age][1]
                # add total population of that bin to the array, reset
                if current_age in age_limits:
                    binned_ages = np.append(binned_ages, age_bin_pop)
                    age_bin_pop = 0
                current_age += 1  # go to next year.
            # normalize array to proportions after all bins constructed.
            binned_ages = binned_ages / sum(binned_ages)
            demographic_data[r] = binned_ages
        except Exception as e:
            print(
                f"Something went wrong with {region} and produced the following error:\n\t{e}"
            )
    return demographic_data


def prep_serology_data(
    path, num_historical_strains, historical_time_breakpoints
):
    """
    DEPRECATED: USE ABM INFORMED INITIALIZATION ROUTINES

    reads serology data from path, filters to only USA site,
    filters Date Ranges from Sep 2020 - Feb 2022,
    calculates monotonically increasing rates of change (to combat sero-reversion from the assay),
    and converts string dates to datetime.dt.date objects. Then interpolates all time spans into individual days.

    TODO: change method of combatting sero-reversion to one outlined here:
    https://www.nature.com/articles/s41467-023-37944-5

    Parameters
    ----------
    path: str
        relative path to serology data sourced from
        https://data.cdc.gov/Laboratory-Surveillance/Nationwide-Commercial-Laboratory-Seroprevalence-Su/d2tw-32xv

    num_historical_strains: int
        the number of historical strains to be used in the "strain_select" column of the output.
        most recent strain will always be placed as value num_historical_strains - 1. While oldest at 0.

    historical_time_breakpoints: list[datetime.date]
        list of datetime.date breakpoints on which an older strain transitions to a newer one.
        for example, omicron took off on (2021, 11, 19), meaning anything before that date is delta, on or after is omicron.


    Returns
    ----------
    serology table containing the following additional columns:
        `collection_start` = assay collection start date \n
        `collection_end` = assay collection end date \n
        `age0_age1_diff` = difference in `Rate (%) [Anti-N, age1-age2 Years Prevalence]` from current and previous collection.
        enforced to be positive or 0 to combat sero-reversion. Columns repeats for age bins [0-17, 18-49, 50-64, 65+] \n
        `strain_select` = the strain index value for sero conversion on that day. As decided by historical_time_breakpoints and
        the `num_historical_strains`

    Modifies
    ----------
    `Rate (%) [Anti-N, age1-age2 Years Prevalence, Rounds 1-30 only]` columns to enforce monotonicity.
    """
    serology = pd.read_csv(path)
    # filter down to USA and pick a date after omicron surge to load serology from.
    serology = serology[serology["Site"] == "US"]
    dates_of_interest = pd.read_csv("data/dates_of_interest.csv")[
        "date_name"
    ].values
    # pick date ranges from the dates of interest list
    serology = serology[
        [
            date in dates_of_interest
            for date in serology["Date Range of Specimen Collection"]
        ]
    ]
    # focus on anti-n sero prevalence in all age groups
    columns_of_interest = [
        "Date Range of Specimen Collection",
        "Rate (%) [Anti-N, 0-17 Years Prevalence]",
        "Rate (%) [Anti-N, 18-49 Years Prevalence, Rounds 1-30 only]",
        "Rate (%) [Anti-N, 50-64 Years Prevalence, Rounds 1-30 only]",
        "Rate (%) [Anti-N, 65+ Years Prevalence, Rounds 1-30 only]",
    ]
    serology = serology[columns_of_interest]
    # enforce monotonicity to combat sero-reversion in early pandemic serology assays
    # start at index 1 in columns of interest to avoid date column
    # TODO https://www.nature.com/articles/s41467-023-37944-5 use this method for combating sero-reversion
    for diff_column in columns_of_interest[1:]:
        for idx in range(1, len(serology[diff_column])):
            serology[diff_column].iloc[idx] = max(
                serology[diff_column].iloc[idx - 1],
                serology[diff_column].iloc[idx],
            )
        serology[diff_column] = serology[diff_column] / 100.0
    # lets create datetime objects out of collection range
    years = [
        x.split(",")[-1] for x in serology["Date Range of Specimen Collection"]
    ]
    serology["collection_start"] = pd.to_datetime(
        [
            # edge case Date = Dec 27, 2021 - Jan 29, 2022 need years
            (
                date.split("-")[0].strip() + "," + year
                if len(date.split(",")) == 2
                else date.split("-")[0].strip()
            )
            for date, year in zip(
                serology["Date Range of Specimen Collection"], years
            )
        ],
        format="%b %d, %Y",
    )

    serology["collection_end"] = pd.to_datetime(
        [
            x.split("-")[1].strip()
            for x in serology["Date Range of Specimen Collection"]
        ],
        format="%b %d, %Y",
    )

    # transform from datetime to date obj
    serology["collection_start"] = serology["collection_start"].dt.date
    serology["collection_end"] = serology["collection_end"].dt.date
    # pick the date between collection start and end as the point estimate for date of collection
    serology["collection_date"] = [
        start + ((end - start) / 2)
        for start, end in zip(
            serology["collection_start"], serology["collection_end"]
        )
    ]
    # after we interpolate down to daily precision, rebin into waning compartments
    serology.index = pd.to_datetime(serology["collection_date"])
    serology = serology[columns_of_interest[1:]]  # filter to only int cols
    # possible reimplementation of variable waning compartment bin width
    # will probably need to return to [::-x] slicing with a variable x or something.
    serology = (
        serology.resample(
            "1d"
        ).interpolate()  # downsample to daily freq  # linear interpolate between days
        # .resample(
        #     str(waning_time) + "d", origin="end"
        # )  # resample to waning compart width
        # .max()
    )
    strain_select = (
        num_historical_strains - 1
    )  # initialize as most recent strain

    strain_select_array = [
        strain_select
        - sum(
            [
                date < pd.Timestamp(historical_breakpoint)
                for historical_breakpoint in historical_time_breakpoints
            ]
        )
        for date in serology.index
    ]

    serology["strain_select"] = strain_select_array
    # we will use the absolute change in % serology prevalence to initialize wane compartments
    serology["0_17_diff"] = serology[
        "Rate (%) [Anti-N, 0-17 Years Prevalence]"
    ].diff()
    serology["18_49_diff"] = serology[
        "Rate (%) [Anti-N, 18-49 Years Prevalence, Rounds 1-30 only]"
    ].diff()
    serology["50_64_diff"] = serology[
        "Rate (%) [Anti-N, 50-64 Years Prevalence, Rounds 1-30 only]"
    ].diff()
    serology["65_diff"] = serology[
        "Rate (%) [Anti-N, 65+ Years Prevalence, Rounds 1-30 only]"
    ].diff()

    return serology


def prep_abm_data(
    abm_population: pd.DataFrame,
    max_vax_count: int,
    age_limits: list[int],
    waning_times: list[int],
    num_strains: int,
    STRAIN_IDXs: IntEnum,
) -> pd.DataFrame:
    """
    A helper function called by past_immune_dist_from_abm() that takes as input a path to some abm data with schema specified by the README,
    and applies transformations to the table, adding some columns so individuals within the ABM data are able to be placed
    in the correct partial immunity bins. This includes vaccination, age binning, waning bins, and conversion of strain exposure history
    into an immune history.

    Parameters
    ----------
    abm_population: pd.Dataframe
        ABM data input with schema specified by project README.
    max_vax_count: int
        the number of doses maximum before all subsequent doses are no longer counted. ex: 2 -> 0, 1, 2+ doses (3 bins)
    age_limits: list(int)
        The age limits of your model that you wish to initialize compartments of.
        Example: for bins of 0-17, 18-49, 50-64, 65+ age_limits = [0, 18, 50, 65]
    waning_times: list(int)
        Time in days it takes for a person to wane from a waning compartment to the next level of protection.
        len(waning_times) == num_waning_compartments, ending in 0.
    num_strains: int
        number of distinct strains in your model, used to inform the `state` column in output
    STRAIN_IDX: intEnum
        an enum containing the name of each strain and its associated strain index, as initialized by ConfigBase.

    Returns
    ----------
    A pandas dataframe read in from abm_path with 4 added columns: vax_bin, age_bin, waning_compartment_bin, and state.
    The first 3 are simple transformations made to bin a domain according to the parameters of a model.
    While the last converts a list of strain exposures into a integer state representing immune history.
    """
    # replace N/A values with empty string so that convert_state() works correctly.
    abm_population["strains"] = abm_population["strains"].fillna("")
    abm_population["vax_bin"] = abm_population["num_doses"].apply(
        lambda x: find_vax_bin(x, max_vax_count)
    )
    abm_population["age_bin"] = abm_population["age"].apply(
        lambda x: find_age_bin(x, age_limits)
    )
    abm_population["waning_compartment_bin"] = abm_population["TSLIE"].apply(
        lambda x: find_waning_compartment(x, waning_times)
    )
    abm_population["state"] = abm_population["strains"].apply(
        lambda x: convert_hist(x, STRAIN_IDXs, num_strains)
    )
    return abm_population


def set_serology_timeline(num_strains, num_historical_strains):
    """
    DEPRECATED: USE ABM INFORMED INITIALIZATION ROUTINES

    a helper method which does the logic of setting historical strain breakpoint dates.

    Takes the number of strains serology data will be used to initialize, and collapses certain strains together
    if needed. Returning the number of strains which are counted individually (after collapse).
    This value may be different than num_strains if num_strains > 3, as only 3 historical timelines are supported.

    Parameters
    ----------
    num_strains: int
        total number of strains in the model
    num_historical_strains: int
        number of strains serology data is supposed to initialize for

    Returns
    -----------
    The number of historical strains to be loaded as an int.
    an array of datetime.dates representing the breakpoints between each historical date.

    Example
    ----------
    if you wish to initialize omicron, delta, and alpha strains. Num strains must be set to 3 or higher
    will return (3, [datetime.date(2021, 6, 25), datetime.date(2021, 11, 19)])
    with each date representing the date at which alpha -> delta and then delta -> omicron

    """
    # breakpoints for each historical strain, oldest first, alpha - delta, delta - omicron
    omicron_date = datetime.date(2021, 11, 19)  # as omicron took off
    delta_date = datetime.date(2021, 6, 25)  # as the delta wave took off.
    historical_time_breakpoints = [delta_date, omicron_date]
    # small modifications needed so this does not break 2 and 1 strain models
    if num_historical_strains == 1:
        # no breakpoints when only 1 historical strain
        historical_time_breakpoints = []
    elif num_historical_strains == 2:
        # if we are only looking at 2 historical strains, only take most recent breakpoint
        historical_time_breakpoints = [historical_time_breakpoints[-1]]
    assert (
        num_historical_strains <= num_strains
    ), "you are attempting to find sero data for more historical strains than total strains alloted to the model"

    assert (
        num_historical_strains == len(historical_time_breakpoints) + 1
    ), "set breakpoints for each of the historical strains you want to initialize with sero data"
    return num_historical_strains, historical_time_breakpoints


def imply_immune_history_dist_from_strains(
    strain_exposure_dist,
    num_strains,
    num_historical_strains,
    repeat_inf_rate=0.5,
):
    """
    DEPRECATED: USE ABM INFORMED INITIALIZATION ROUTINES

    takes a matrix of shape (age, strain, waning) and converts it to
    (age, immune_hist, waning). It does this by assuming the following:
    Any individuals who are infected by a single strain,
    half of those individuals will be re-infected by all incoming future strains.
    Immune hist is a integer state representing a history of all past infections.

    Parameters
    ----------
    strain_exposure_dist: np.array
        a numpy array of proportions of persons exposed to a variety of strains.
        stratified by age, strain, and waning compartment.
    num_strains: int
        number of strains for which sero data is being loaded
    repeat_inf_rate: float
        the rate at which those infected by one strain are re-infected by a strain in the future.

    Returns
    ----------
    immune_history_dist: np.array
        a numpy array representing proportions of the population in each immune state as informed by the
        strain_exposure_dist. Waning compartments and age structure are preserved. Strain dimension is
        modified to represent immune history, predicting multiple infections and more complex immune states.
    """
    return_shape = (
        strain_exposure_dist.shape[0],
        2**num_strains,
        3,  # TODO remove this and all MAGIC 0s after adding vax
        strain_exposure_dist.shape[2],
    )  # immune states equal to 2^num_strains
    immune_history_dist = np.zeros(return_shape)
    immune_states = []
    for strain in range(0, num_historical_strains):
        # fill in single strain immune state first. no repeated exposures yet.
        single_strain_state = new_immune_state(0, strain)
<<<<<<< HEAD
        immune_history_dist[:, single_strain_state, 0, :] = (
            strain_exposure_dist[:, strain, :]
        )  # TODO remove 0
=======
        # TODO remove 0
        immune_history_dist[
            :, single_strain_state, 0, :
        ] = strain_exposure_dist[:, strain, :]
>>>>>>> eddcfe4f
        # now grab individuals from previous states and infect 1/2 of them with this strain
        multi_strain_states = []
        for prev_state in immune_states:
            multi_strain_state = new_immune_state(
                prev_state,
                strain,
            )
            multi_strain_states.append(multi_strain_state)
            age_summed = np.sum(strain_exposure_dist[:, strain, :], axis=0)
            waning_compartments_with_strain = np.where(age_summed > 0)
            # TODO remove 0s
            # following for loop assumes reinfection of previous states with the incoming strain.
            # will pull `repeat_inf_rate`% people from all previous waning compartments before the current
            for waning_compartment in waning_compartments_with_strain[::-1]:
                immune_history_dist[
                    :, multi_strain_state, 0, waning_compartment
                ] += np.sum(
                    repeat_inf_rate
                    * immune_history_dist[
                        :, prev_state, 0, waning_compartment + 1 :
                    ],  # waning_compartment + 1 selects prev waning compartments
                    axis=2,
                )
                # TODO remove 0s
                immune_history_dist[:, prev_state, 0, :] -= (
                    repeat_inf_rate
                    * immune_history_dist[
                        :, prev_state, 0, waning_compartment + 1 :
                    ]
                )
        immune_states.append(single_strain_state)
        immune_states = immune_states + multi_strain_states
    # now that we have taken all the strain stratified ages and waning compartments
    # place the fully susceptible people into [:, 0, 0].
    partial_immunity_proportion = np.sum(immune_history_dist, axis=(1, 2, 3))
    fully_susceptible_by_age = 1 - partial_immunity_proportion
    # TODO remove 0
    immune_history_dist[:, 0, 0, 0] = fully_susceptible_by_age
    return immune_history_dist


def past_immune_dist_from_serology_demographics(
    sero_path,
    age_path,
    age_limits,
    waning_times,
    num_waning_compartments,
    max_vaccine_count,
    num_strains,
    num_historical_strains,
    initialization_date=datetime.date(2022, 2, 12),
):
    """
    DEPRECATED: USE ABM INFORMED INITIALIZATION ROUTINES

    initializes and returns the immune history for a model based on __covid__ serological data.

    Parameters
    ----------
    sero_path: str
          relative or absolute path to serological data from which to initialize compartments
    age_path: str
          relative or absolute path to demographic data folder for age distributions
    age_limits: list(int)
          The age limits of your model that you wish to initialize compartments of.
          Example: for bins of 0-17, 18-49, 50-64, 65+ age_limits = [0, 18, 50, 65]
    waning_times: list(int)
          Time in days it takes for a person to wane from a waning compartment to the next level of protection.
          len(waning_times) == num_waning_compartments, ending in 0.
    num_waning_compartments: int
          number of waning compartments in your model that you wish to initialize.
    max_vaccination_count: int
          maximum number of vaccinations you want to actively keep track of.
          example val 2: keep track of 0, 1, 2+ shots.
    num_strains: int
          number of strains in your model that you wish to initialize.
          Note: people will be distributed across 3 strains if num_strains >= 3
          The 3 strains account for omicron, delta, and alpha waves.
          The total number of cells used to represent immune history of all strains = 2^num_strains
          if num_strains < 3, will collapse earlier strains into one another.

    Returns
    ----------
    immune_history_dist: np.array
        the proportions of the total population for each age bin stratified by immune history (natural and vaccine).
        immune history consists of previous infection history as well as number of vaccinations.
        The more recent of infection vs vaccination decides the waning compartment of that individual.
    """
    # we will need population data for weighted averages
    age_distributions = np.loadtxt(
        age_path + "United_States_country_level_age_distribution_85.csv",
        delimiter=",",
        dtype=np.float64,
        skiprows=0,
    )
    # serology data only comes in these age bins, exclusive, min age 0
    serology_age_limits = [18, 50, 65]
    (
        num_historical_strains,
        historical_time_breakpoints,
    ) = set_serology_timeline(num_strains, num_historical_strains)
    # prep the sero data into daily resolution, pass historical breakpoints to mark the strain
    # that each day of sero contributes to.
    serology = prep_serology_data(
        sero_path, num_historical_strains, historical_time_breakpoints
    )
    # age_to_diff_dict will be used to average age bins when our datas age bins collide with serology datas
    # for example hypothetical 10-20 age bin, needs to be weighted average of 0-17 and 18-49 age bins based on population
    age_to_sero_dict = {}
    age_groups = generate_yearly_age_bins_from_limits(age_limits)

    # return these after filling it with the proprtion of individuals
    # exposed to each strain of the total population
    strain_exposure_distribution = np.zeros(
        (len(age_limits), num_strains, num_waning_compartments)
    )
    # begin at the initialization date, move back from there
    prev_waning_compartment_date = initialization_date
    # for each waning index fill in its (age x strain) matrix based on weighted sero data for that age bin
    for waning_index, waning_time in zip(
        range(0, num_waning_compartments), waning_times
    ):
        # go back `waning_time` days at a time and use our diff columns to populate recoved/waning
        # initialization_date is the date our chosen serology begins, based on post-omicron peak.
        waning_compartment_date = prev_waning_compartment_date - (
            datetime.timedelta(days=waning_time)
        )
        # if the waning time for this compartment is zero, we never wane out of this compartment
        # select one day back, remember time slices are inclusive on BOTH sides!
        if waning_compartment_date == prev_waning_compartment_date:
            select = serology.loc[
                waning_compartment_date
                - datetime.timedelta(days=1) : prev_waning_compartment_date
                - datetime.timedelta(days=1)
            ]
        else:
            # grab a time range for construction of the waning compartment
            select = serology.loc[
                waning_compartment_date : prev_waning_compartment_date
                - datetime.timedelta(days=1)
            ]
        assert (
            len(select) > 0
        ), "serology data does not exist for this waning date " + str(
            waning_compartment_date
        )
        # we have now selected the information for current waning compartment, set the pointer here for next loop
        prev_waning_compartment_date = waning_compartment_date
        # `select` is now an array spaning from the beginning of the current compartment, up until the begining of the previous one.
        # however, this compartment can span multiple strains, depending on its size, do calculations for each strain!
        for strain_select in select["strain_select"].unique():
            select_strained = select[select["strain_select"] == strain_select]

            # fill our age_to_sero_dict so each age maps to its sero change we just selected
            # if we are in the last waning compartment, use sero-prevalence at that date instead
            # effectively combining all persons with previous infection on or before that date together
            for age in range(85):
                if age < serology_age_limits[0]:
                    age_to_sero_dict[age] = (
                        sum(select_strained["0_17_diff"])
                        if waning_index < num_waning_compartments - 1
                        else max(
                            select_strained[
                                "Rate (%) [Anti-N, 0-17 Years Prevalence]"
                            ]
                        )
                    )
                elif age < serology_age_limits[1]:
                    age_to_sero_dict[age] = (
                        sum(select_strained["18_49_diff"])
                        if waning_index < num_waning_compartments - 1
                        else max(
                            select[
                                "Rate (%) [Anti-N, 18-49 Years Prevalence, Rounds 1-30 only]"
                            ]
                        )
                    )
                elif age < serology_age_limits[2]:
                    age_to_sero_dict[age] = (
                        sum(select_strained["50_64_diff"])
                        if waning_index < num_waning_compartments - 1
                        else max(
                            select[
                                "Rate (%) [Anti-N, 50-64 Years Prevalence, Rounds 1-30 only]"
                            ]
                        )
                    )
                else:
                    age_to_sero_dict[age] = (
                        sum(select_strained["65_diff"])
                        if waning_index < num_waning_compartments - 1
                        else max(
                            select[
                                "Rate (%) [Anti-N, 65+ Years Prevalence, Rounds 1-30 only]"
                            ]
                        )
                    )
            # finally, sum over age groups, weighting sero by the population of each age.
            for age_group_idx, age_group in enumerate(age_groups):
                serology_age_group = [
                    age_to_sero_dict[age] for age in age_group
                ]
                population_age_group = [
                    age_distributions[age][1] for age in age_group
                ]
                serology_weighted = np.average(
                    serology_age_group, weights=population_age_group
                )
                # add to a waning compartment
                strain_exposure_distribution[
                    age_group_idx, strain_select, waning_index
                ] = serology_weighted
    # we now have the timing of when each proportion of the population was exposed to each strain
    # lets make some assumptions about repeat infections to produce immune history.
    immune_history_dist = imply_immune_history_dist_from_strains(
        strain_exposure_distribution, num_strains, num_historical_strains
    )
    # TODO add vaccinations here too.

    return immune_history_dist


def past_immune_dist_from_abm(
    abm_path: str,
    num_age_groups: int,
    age_limits: list[int],
    max_vaccination_count: int,
    waning_times: list[int],
    num_waning_compartments: int,
    num_strains: int,
    STRAIN_IDXs: IntEnum,
) -> np.ndarray:
    """
    A function used to initialize susceptible and partially susceptible distributions for a model via ABM (agent based model) data.
    Given a path to an ABM state as CSV (schema for this data specified in README), read in dataframe, bin individuals according
    to model parameters (age/wane/vax binning), and place individuals into strata.
    Finally normalize by age group such that proportions within a single bin sum to 1.

    Parameters
    ----------
    abm_path: str
        path to the abm input data, stored as a csv.
    num_age_groups: int
        number of age bins in the model being initialized.
    age_limits: list(int)
        The age limits of your model that you wish to initialize compartments of.
        Example: for bins of 0-17, 18-49, 50-64, 65+ age_limits = [0, 18, 50, 65]
    max_vaccination_count: int
        the number of doses maximum before all subsequent doses are no longer counted. ex: 2 -> 0, 1, 2+ doses (3 bins)
    waning_times: list(int)
        Time in days it takes for a person to wane from a waning compartment to the next level of protection.
        len(waning_times) == num_waning_compartments, ending in 0.
    num_waning_compartments: int
        The number of waning bins in the model being initialized.
    num_strains: int
        number of distinct strains in your model, used to inform the `state` column in output
    STRAIN_IDX: intEnum
        an enum containing the name of each strain and its associated strain index, as initialized by ConfigBase.


    Returns:
    A numpy matrix stratified by age bin, immune history, vaccine bin, and waning bin. Where proportions within an single age bin sum to 1.
    Representing the distributions of people within that age bin who belong to each strata of immune history, vaccination, and waning.
    """
    num_immune_hist = 2**num_strains
    abm_population = pd.read_csv(abm_path)
    # remove those with active infections, those are designated for exposed/infected
    abm_population = abm_population[abm_population["TSLIE"] >= 0]
    abm_population = prep_abm_data(
        abm_population,
        max_vaccination_count,
        age_limits,
        waning_times,
        num_strains,
        STRAIN_IDXs,
    )
    immune_hist = np.zeros(
        (
            num_age_groups,
            num_immune_hist,
            max_vaccination_count + 1,
            num_waning_compartments,
        )
    )
    # get the number of people who fall in each age_bin, state, vax_bin, and waning_bin combination
    stratas, counts = np.unique(
        abm_population[
            ["age_bin", "state", "vax_bin", "waning_compartment_bin"]
        ],
        axis=0,
        return_counts=True,
    )
    # place people into their correct bins using the counts from above
    for strata, count in zip(stratas, counts):
        age_bin, state, vax_bin, waning_compartment_bin = strata
        immune_hist[age_bin, state, vax_bin, waning_compartment_bin] += count

    pop_by_age_bin = np.sum(immune_hist, axis=(1, 2, 3))
    # normalize for each age bin, all individual age bins sum to 1.
    immune_hist_normalized = (
        immune_hist / pop_by_age_bin[:, np.newaxis, np.newaxis, np.newaxis]
    )
    return immune_hist_normalized


def init_infections_from_abm(
    abm_path: str,
    num_age_groups: int,
    age_limits: list[int],
    max_vaccination_count: int,
    waning_times: list[int],
    num_strains: int,
    STRAIN_IDXs: IntEnum,
) -> tuple[np.ndarray, np.ndarray, np.ndarray, float]:
    """
    A function that uses ABM state data to inform initial infections and distribute them across infected and exposed compartments
    according to the ratio of exposed to infectious individuals found in the abm at model initialization date.
    Returns proportions of new infections belonging to each strata, all attributed to STRAIN_IDX.omicron as that was the dominant
    strain during the initialization date.

     Parameters
    ----------
    abm_path: str
        path to the abm input data, stored as a csv.
    num_age_groups: int
        number of age bins in the model being initialized.
    age_limits: list(int)
        The age limits of your model that you wish to initialize compartments of.
        Example: for bins of 0-17, 18-49, 50-64, 65+ age_limits = [0, 18, 50, 65]
    max_vaccination_count: int
        the number of doses maximum before all subsequent doses are no longer counted. ex: 2 -> 0, 1, 2+ doses (3 bins)
    waning_times: list(int)
        Time in days it takes for a person to wane from a waning compartment to the next level of protection.
        len(waning_times) == num_waning_compartments, ending in 0.
    num_waning_compartments: int
        The number of waning bins in the model being initialized.
    num_strains: int
        number of distinct strains in your model, used to inform the `state` column in output
    STRAIN_IDX: intEnum
        an enum containing the name of each strain and its associated strain index, as initialized by ConfigBase.

    Returns
    ----------
    (infections, exposed, infected, proportion_infected)

    infections = exposed + infected

    proportion_infected = % of total pop infected or exposed.

    Each np.ndarray represents the proportions of each initial infection belonging to each strata, meaning sum(infections) == 1.
    All numpy arrays stratified by age, immune history, vaccination, and infecting strain (always omicron).
    """
    num_immune_hist = 2**num_strains
    abm_population = pd.read_csv(abm_path)
    # select for those with active infections, aka TSLIE < 0
    active_infections_abm = abm_population[abm_population["TSLIE"] < 0]
    # since we are looking at active infections, the last element in the strains array will be the current infecting strain
    # thus we separate it into its own column so it does not soil the immune history pre-infection of the individual
    active_infections_abm["infecting_strain"] = active_infections_abm[
        "strains"
    ].apply(lambda x: convert_strain(x.split(",")[-1], STRAIN_IDXs))

    active_infections_abm["strains"] = active_infections_abm["strains"].apply(
        lambda x: ",".join(x.split(",")[:-1])
    )
    active_infections_abm = prep_abm_data(
        active_infections_abm,
        max_vaccination_count,
        age_limits,
        waning_times,
        num_strains,
        STRAIN_IDXs,
    )
    proportion_infected = len(active_infections_abm) / len(abm_population)
    infections = np.zeros(
        (
            num_age_groups,
            num_immune_hist,
            max_vaccination_count + 1,
            num_strains,
        )
    )
    stratas, counts = np.unique(
        active_infections_abm[
            ["age_bin", "state", "vax_bin", "infecting_strain"]
        ],
        axis=0,
        return_counts=True,
    )
    for strata, count in zip(stratas, counts):
        age_bin, state, vax_bin, infecting_strain = strata
        infections[age_bin, state, vax_bin, infecting_strain] += count

    total_pop = np.sum(infections, axis=(0, 1, 2, 3))
    # normalize so all infections sum to 1, getting proportions of each strata
    infections_normalized = infections / total_pop
    # column called "infectious" == 1 if person is actively infectious, 0 if just exposed and not yet infectious
    infected_to_exposed_ratio = sum(active_infections_abm["infectious"]) / len(
        active_infections_abm
    )
    exposed = infections_normalized * (1 - infected_to_exposed_ratio)
    infected = infections_normalized * infected_to_exposed_ratio

    return infections_normalized, exposed, infected, proportion_infected


# @@@@@@@@@@@@@@@@@@@@@@@@@@@@@@@@@@@@@@@@@@@@@@@@@@@@@@@@@@@@@@@@@@@@@@@@@@@@@@@
# Plotting CODE
# @@@@@@@@@@@@@@@@@@@@@@@@@@@@@@@@@@@@@@@@@@@@@@@@@@@@@@@@@@@@@@@@@@@@@@@@@@@@@@@


def plot_sample_chains(samples):
    """
    a function that given a dictionary of parameter names and MxN samples for each parameter
    plots the trace plot of each of the M chains through the N samples in that chain.

    Parameters
    ----------
    `samples`: dict{str: list}
        a dictionary where parameter names are keys and samples are a list.
        In the case of M chains and N samples per chain, the list will be of shape MxN
        with one row per chain, each containing N samples.

    Returns
    ----------
    plots each parameter along with each chain of that parameter,
    also returns `plt.fig` and `plt.axs` objects for modification.
    """
    # ensure samples are all NxM before plotting
    if any([samples[key].ndim == 3 for key in samples.keys()]):
        samples = flatten_list_parameters(samples)
    # we want ceil(n/2) rows and 2 columns
    fig, axs = plt.subplots(int(len(samples.keys()) + 1) / 2, 2)
    for i, parameter in enumerate(samples.keys()):
        num_chains = len(samples["parameter"])
        # basic bounds checking to set our axs obj
        row = i if i < len(axs) else i - len(axs)
        col = 1 if i >= len(axs) else 0
        axs[row, col].set_title(parameter)
        axs[row, col].plot(
            np.transpose(samples[parameter]), label=range(num_chains)
        )
    fig.legend()
    plt.show()
    return fig, axs


def get_timeline_from_solution_with_command(
    sol: tuple[Array, Array, Array, Array],
    compartment_idx: IntEnum,
    w_idx: IntEnum,
    strain_idx: IntEnum,
    command: str,
):
    """
    A function designed to execute `command` over a `sol` object, returning a timeline after `command` is used to select a certain view of `sol`

    Possible values of `command` include:

    - a compartment title, as specified in the `compartment_idx` IntEnum. Eg:"S", "E", "I"
    - a strain title, as specified in `strain_idx` IntEnum. Eg "omicron", "delta"
    - a wane index, as specified by `w_idx`. Eg: "W0" "W1"
    - a numpy slice of a compartment title, as specified in the `compartment_idx` IntEnum. Eg: "S[:, 0, 0, :]" or "E[:, 1:3, [0,1], 1]"
    Format must include compartment title, followed by square brackets and comma separated slices.
    Do NOT include extra time dimension found in the sol object. Assume dimensionality of the compartment as in initialization.

    Parameters
    ----------
    `sol` : tuple(jnp.array)
        generally .ys object containing ODE run as described by https://docs.kidger.site/diffrax/api/solution/
        a tuple containing the ys of the ODE run.
    `compartment_idx`: IntEnum:
        an enum containing the name of each compartment and its associated compartment index,
        as initialized by the config file of the model that generated `sol`
    `w_idx`: IntEnum:
        an enum containing the name of each waning compartment and its associated compartment index,
        as initialized by the config file of the model that generated `sol`
    `strain_idx`: intEnum
        an enum containing the name of each strain and its associated strain index,
        as initialized by the config file of the model that generated `sol`
    `command`: str
        a string command of the format specified in the function description.

    Returns
    ----------
    tuple(jnp.array, str):
        a slice of the `sol` object collapsed into the first dimension of the command selected.
    eg: return.shape = sol[0].shape[0] since all first dimensions in sol are equal normally.
        label: a string with the label of the new line,
    this helps with interpretability as commands sometimes lack necessary context
    """

    def is_close(x):
        return 0 if np.isclose(x, 0.0) else x

    is_close_v = np.vectorize(is_close)
    label = command
    # plot whole compartment
    if command in compartment_idx._member_names_:
        compartment = np.array(sol[compartment_idx[command]])
    # plot infections from that strain
    elif command in strain_idx._member_names_:
        exposed = np.array(sol[compartment_idx["E"]])
        infected = np.array(sol[compartment_idx["I"]])
        compartment = (
            exposed[:, :, :, :, strain_idx[command]]
            + infected[:, :, :, :, strain_idx[command]]
        )
        label = "E + I : " + label
    # plot members of a wane compartment
    elif command in w_idx._member_names_:
        compartment = np.array(sol[compartment_idx["S"]])[
            :, :, :, :, w_idx[command]
        ]
    # plot incidence, which is the diff of the C compartment.
    elif command.lower().strip() == "incidence":
        compartment = np.array(sol[compartment_idx["C"]])
        compartment = np.sum(
            compartment, axis=tuple(range(1, compartment.ndim))
        )
        compartment = np.diff(compartment)
        compartment_daily = is_close_v(
            np.add.reduceat(compartment, np.arange(0, len(compartment), 1))
        )
        label = "E : " + label
        return compartment_daily, label
    # plot strain prevalence, proportion of all current infections by strain over time.
    elif command.lower().strip() == "strain_prevalence":
        exposed = np.array(sol[compartment_idx["E"]])
        infected = np.array(sol[compartment_idx["I"]])
        all_cur_infected = is_close_v(exposed + infected)
        strain_proportions = []
        # normalize each strain, getting its proportion of all infected at that time point
        # strains sum to 1 for each given time point
        for strain in strain_idx._member_names_:
            strain_proportions.append(
                np.nan_to_num(all_cur_infected[:, :, :, :, strain_idx[strain]])
            )
        # sum all three strains together for normalization purposes
        all_cur_infected = np.sum(all_cur_infected, axis=-1)
        dimensions_to_sum_over = tuple(range(1, strain_proportions[0].ndim))
        strain_proportions_summed = [
            np.sum(strain_proportion_timeline, axis=dimensions_to_sum_over)
            / np.sum(all_cur_infected, axis=dimensions_to_sum_over)
            for strain_proportion_timeline in strain_proportions
        ]
        labels = [str(strain) for strain in strain_idx._member_names_]
        return strain_proportions_summed, labels

    # assuming explicit compartment, will explode if passed incorrect input
    else:
        compartment_slice = command[1:].strip()
        # add an extra dimension : for time
        compartment_slice = compartment_slice[0] + ":," + compartment_slice[1:]
        try:
            compartment_slice = eval("np.s_{}".format(compartment_slice))
            compartment = np.array(
                sol[compartment_idx[command[0].upper()]][compartment_slice]
            )
        except NameError:
            print(
                "There was an error in the plotting command: {}, returning null timeline".format(
                    command
                )
            )
            print(
                "Please review `utils/get_timeline_from_solution_with_command()` documentation"
            )
            return np.zeros(sol[compartment_idx["S"]].shape[0]), "Error"
    dimensions_to_sum_over = tuple(range(1, compartment.ndim))
    # compartment = np.nan_to_num(compartment, copy=True, nan=0.0)
    return is_close_v(np.sum(compartment, axis=dimensions_to_sum_over)), label


def from_json(j_str):
    """
    Given a JSON string returned from BasicMechanisticModel.to_json()
    """
    j = json.loads(j_str)
    model_dict = {}
    for key, param in j.items():
        # if we specify a special type as a dict, lets cast it to that type
        if isinstance(param, dict) and "type" in param.keys():
            param_type = param["type"]
            param_val = param["val"]
            if param_type == "date":
                param_val = datetime.datetime.strptime(
                    param_val, "%d-%m-%y"
                ).date()
            elif param_type == "jax":
                param_val = jnp.array(param_val)
            elif param_type == "enum":
                enum_vals = [x.split(".")[-1] for x in param_val.keys()]
                enum_name = [x.split(".")[0] for x in param_val.keys()][0]
                param_val = IntEnum(enum_name, enum_vals, start=0)
            elif param_type == "state":
                param_val = tuple(
                    jnp.array(compartment["val"]) for compartment in param_val
                )
            param = param_val
        model_dict[key] = param
    return model_dict


def get_var_proportions(inferer, solution):
    """
    Calculate _daily_ variant proportions based on a simulation run.

    Parameters
    ----------
    `inferer` : AbstractParameters
        an AbstractParameters (e.g., MechanisticInferer or StaticValueParameters) that
        is used to produce `solution`.
    `solution`: tuple(jnp.array)
        solution object that comes out from an ODE run (specifically through
        `diffrax.diffeqsolve`)

    Returns
    ----------
    jnp.array:
        an array of strain prevalence by the shape of (num_days, NUM_STRAINS)
    """
    strain_incidence = jnp.sum(
        solution.ys[inferer.config.COMPARTMENT_IDX.C],
        axis=(
            inferer.config.I_AXIS_IDX.age + 1,  # offset for day dimension
            inferer.config.I_AXIS_IDX.hist + 1,
            inferer.config.I_AXIS_IDX.vax + 1,
        ),
    )
    strain_incidence = jnp.diff(strain_incidence, axis=0)
    sim_vars = strain_incidence / jnp.sum(strain_incidence, axis=-1)[:, None]
    return sim_vars


def get_seroprevalence(inferer, solution):
    """
    Calculate the seroprevalence (more precisely the cumulative attack rate) based on
    a simulation run.

    Parameters
    ----------
    `inferer` : AbstractParameters
        an AbstractParameters (e.g., MechanisticInferer or StaticValueParameters) that
        is used to produce `solution`.
    `solution`: tuple(jnp.array)
        solution object that comes out from an ODE run (specifically through
        `diffrax.diffeqsolve`)

    Returns
    ----------
    jnp.array:
        an array of seroprevalence by the shape of (num_days, NUM_AGE_GROUPS)
    """
    never_infected = jnp.sum(
        solution.ys[inferer.config.COMPARTMENT_IDX.S][:, :, 0, :, :],
        axis=(
            # offset for day dimension, un-offset by infection history
            inferer.config.S_AXIS_IDX.vax,
            inferer.config.S_AXIS_IDX.wane,
        ),
    )
    sim_sero = 1 - never_infected / inferer.config.POPULATION
    return sim_sero


def get_foi_suscept(p, force_of_infection):
    """
    Calculate the force of infections experienced by the susceptibles, _after_
    factoring their immunity.

    Parameters
    ----------
    `p` : Parameters
        a Parameters object which is a spoofed dictionary for easy referencing,
        which is an output of `.get_parameters()` from AbstractParameter.
    `force_of_infection`: jnp.array
        an array of (NUM_AGE_GROUPS, NUM_STRAINS) that quantifies the force of
        infection experienced by age group by strain.

    Returns
    ----------
    jnp.array:
        an array of immunity protection by the shape of (NUM_STRAINS, num_days,
        NUM_AGE_GROUPS)
    """
    foi_suscept = []
    for strain in range(p.NUM_STRAINS):
        force_of_infection_strain = force_of_infection[
            :, strain
        ]  # (num_age_groups,)

        crossimmunity_matrix = p.CROSSIMMUNITY_MATRIX[strain, :]
        vax_efficacy_strain = p.VACCINE_EFF_MATRIX[strain, :]
        initial_immunity = 1 - jnp.einsum(
            "j, k",
            1 - crossimmunity_matrix,
            1 - vax_efficacy_strain,
        )
        # renormalize the waning curve to have minimum of `final_immunity` after full waning
        # and maximum of `initial_immunity` right after recovery
        final_immunity = jnp.zeros(shape=initial_immunity.shape)
        final_immunity = final_immunity.at[strain + 1, :].set(
            p.MIN_HOMOLOGOUS_IMMUNITY
        )
        waned_immunity_baseline = jnp.einsum(
            "jk,l",
            initial_immunity,
            p.WANING_PROTECTIONS,
        )
        # find the lower bound of immunity for a homologous exposure against this challenging strain
        waned_immunity_min = (1 - waned_immunity_baseline) * final_immunity[
            :, :, jnp.newaxis
        ]
        waned_immunity = waned_immunity_baseline + waned_immunity_min
        foi_suscept_strain = jnp.einsum(
            "i, jkl", force_of_infection_strain, 1 - waned_immunity
        )
        foi_suscept.append(foi_suscept_strain)

    return foi_suscept


def get_foi_suscept2(p, force_of_infection):
    """
    Calculate the force of infections experienced by the susceptibles, _after_
    factoring their immunity.

    Parameters
    ----------
    `p` : Parameters
        a Parameters object which is a spoofed dictionary for easy referencing,
        which is an output of `.get_parameters()` from AbstractParameter.
    `force_of_infection`: jnp.array
        an array of (NUM_AGE_GROUPS, NUM_STRAINS) that quantifies the force of
        infection experienced by age group by strain.

    Returns
    ----------
    jnp.array:
        an array of immunity protection by the shape of (NUM_STRAINS, num_days,
        NUM_AGE_GROUPS)
    """
    foi_suscept = []
    for strain in range(p.NUM_STRAINS):
        force_of_infection_strain = force_of_infection[
            :, strain
        ]  # (num_age_groups,)

        crossimmunity_matrix = p.CROSSIMMUNITY_MATRIX[strain, :]
        vax_efficacy_strain = p.VACCINE_EFF_MATRIX[strain, :]
        initial_immunity = 1 - jnp.einsum(
            "j, k",
            1 - crossimmunity_matrix,
            1 - vax_efficacy_strain,
        )
        # renormalize the waning curve to have minimum of `final_immunity` after full waning
        # and maximum of `initial_immunity` right after rec
        final_immunity = (
            jnp.ones(shape=initial_immunity.shape)
            * crossimmunity_matrix[:, jnp.newaxis]
            * p.MIN_HOMOLOGOUS_IMMUNITY
        )

        waned_immunity_baseline = jnp.einsum(
            "jk,l",
            initial_immunity,
            p.WANING_PROTECTIONS,
        )
        # find the lower bound of immunity for a homologous exposure against this challenging strain
        waned_immunity_min = (1 - waned_immunity_baseline) * final_immunity[
            :, :, jnp.newaxis
        ]
        waned_immunity = waned_immunity_baseline + waned_immunity_min
        foi_suscept_strain = jnp.einsum(
            "i, jkl", force_of_infection_strain, 1 - waned_immunity
        )
        foi_suscept.append(foi_suscept_strain)

    return foi_suscept


def get_immunity(inferer, solution):
    """
    Calculate the age-strain-specific population immunity. Specifically, the expected
    immunity of a randomly selected person of certain age towards certain strain.

    Parameters
    ----------
    `inferer` : AbstractParameters
        an AbstractParameters (e.g., MechanisticInferer or StaticValueParameters) that
        is used to produce `solution`.
    `solution`: tuple(jnp.array)
        solution object that comes out from an ODE run (specifically through
        `diffrax.diffeqsolve`)

    Returns
    ----------
    jnp.array:
        an array of immunity protection by the shape of (NUM_STRAINS, num_days,
        NUM_AGE_GROUPS)
    """
    p = Parameters(inferer.get_parameters())
    foi_suscept = get_foi_suscept(
        p, jnp.ones((p.NUM_AGE_GROUPS, p.NUM_STRAINS))
    )
    immunity_strain = [
        [
            1
            - jnp.sum(foi_suscept[strain] * s, axis=(1, 2, 3))
            / jnp.sum(s, axis=(1, 2, 3))
            for s in solution.ys[inferer.config.COMPARTMENT_IDX.S]
        ]
        for strain in range(p.NUM_STRAINS)
    ]

    immunity_strain = jnp.array(immunity_strain)
    return immunity_strain


def get_vaccination_rates(inferer, num_day):
    """
    Calculate _daily_ vaccination rates over the course of `num_day`.

    Parameters
    ----------
    `inferer` : AbstractParameters
        an AbstractParameters (e.g., MechanisticInferer or StaticValueParameters) that
        is used to produce `solution`.
    `num_day`: int
        number of simulation days

    Returns
    ----------
    list:
        list of `num_day` vaccination rates arrays, each by the shape of (NUM_AGE_GROUPS,
        MAX_VACCINATION_COUNT + 1)
    """
    return [inferer.vaccination_rate(t).tolist() for t in range(num_day)]


# @@@@@@@@@@@@@@@@@@@@@@@@@@@@@@@@@@@@@@@@@@@@@@@@@@@@@@@@@@@@@@@@@@@@@@@@@@@@@@@
# CONTACT MATRIX CODE
# @@@@@@@@@@@@@@@@@@@@@@@@@@@@@@@@@@@@@@@@@@@@@@@@@@@@@@@@@@@@@@@@@@@@@@@@@@@@@@@


def rho(M: np.ndarray) -> np.ndarray:
    return np.max(np.real(np.linalg.eigvals(M)))


def make_two_settings_matrices(
    path_to_population_data: str,
    path_to_settings_data: str,
    region: str = "United States",
) -> tuple[np.ndarray, np.ndarray, pd.DataFrame]:
    """
    For a single region, read the two column (age, population counts) population
    csv (up to age 85) then read the 85 column interaction settings csvs by
    setting (four files) and combine them into an aggregate 85 x 85 matrix
    (twice, one for school setting and another for "other")

    Parameters
    ----------
    path_to_population_data : str
        The path to the folder that has the population size for each age
    path_to_settings_data : str
        The path to age-by-age contacts by settings
    region : str
        The FIPS region to create the 2 settings matrices

    Returns
    -------
    tuple
        A tuple containing an 85x85 school settings contact matrix, an 85x85
        other (household + community + work) contact matrix, and the population
        in each of the 85 ages groupings
    """
    # Define the settings in the interactions by settings data
    interaction_settings = ["school", "household", "community", "work"]
    # Get all the interactions by settings data
    all_settings_data_files = glob.glob(f"{path_to_settings_data}/*.csv")
    # Index where the location of the setting is after splitting by "_"
    # NB: A file name looks like United_States_country_level_F_school_setting_85.csv
    setting_index = -3
    # Collect and unpack all the settings data files, as well as the age
    # distribution, by the region inputted
    if region != "United_States":
        region_data_file = (
            "United_States_subnational_" + region + "_age_distribution_85.csv"
        )
        settings_data_dict = dict(
            [
                (
                    elt.split("_")[setting_index],
                    np.loadtxt(
                        elt, delimiter=",", dtype=np.float64, skiprows=0
                    ),
                )
                for elt in all_settings_data_files
                if region in elt
            ]
        )
    else:
        region_data_file = (
            "United_States_country_level_age_distribution_85.csv"
        )
        settings_data_dict = dict(
            [
                (
                    elt.split("_")[setting_index],
                    np.loadtxt(
                        elt, delimiter=",", dtype=np.float64, skiprows=0
                    ),
                )
                for elt in all_settings_data_files
                if ("country" in elt) and ("_F_" in elt)
            ]
        )
    # Make sure region_data_file exists
    assert os.path.exists(
        path_to_population_data + "/" + region_data_file
    ), f"The {region} file does not exist"
    # Load territory data
    region_data = pd.read_csv(
        path_to_population_data + "/" + region_data_file,
        header=None,
        names=["Age", "Population"],
    )
    # Create the empty base School and Other contact matrices
    sch_CM = np.zeros((region_data.shape[0], region_data.shape[0]))
    oth_CM = np.zeros((region_data.shape[0], region_data.shape[0]))
    # Iterate through the interaction settings, assembling the School and Other
    # contact matrices
    for setting in interaction_settings:
        if setting == "school":
            sch_CM = settings_data_dict[setting]
        # else:
        oth_CM += settings_data_dict[setting]
    return (sch_CM, oth_CM, region_data)


def create_age_grouped_CM(
    region_data: pd.DataFrame,
    setting_CM: np.ndarray,
    num_age_groups: int,
    minimum_age: int,
    age_limits,
) -> tuple[np.ndarray, list[float]]:
    """
    Parameters
    ----------
    region_data : pd.DataFrame
        A two column dataframe with the FIPS region's 85 ages and their
        population sizes
    setting_CM : np.ndarray
        An 85x85 contact matrix for a given setting (either school or other)

    Returns
    -------
    tuple
        A tuple containing an age-grouped
        (dc.NUM_AGE_GROUPS x dc.NUM_AGE_GROUPS) contact matrix and a list with
        the proportion of that FIPS region's population in each of those
        dc.NUM_AGE_GROUPS age groups
    """
    # Check if the received setting (all ages) matrix is square
    assert (
        setting_CM.shape[0] == setting_CM.shape[1]
    ), "Baseline contact matrix is not square."
    # Check if the dc.MINIMUM_AGE is proper
    assert 0 <= minimum_age < 84, "Please correct the value of the minimum age"
    # Check if the dc.MINIMUM_AGE is an int
    assert isinstance(
        minimum_age, int
    ), "Please make sure the minimum age is an int"
    # Check to see if the age limits specified are ordered properly
    assert age_limits[-1] < 84, "The entered age limits are not compatible"
    # Check if the upper bound of the age limits is greater than the lower bound
    assert (
        age_limits[0] < age_limits[1] + 1
    ), "The bounds for the age limits are not proper"
    # Create new age groups from the age limits, e.g. if [18,66], <18,18-64,65+
    age_groups = generate_yearly_age_bins_from_limits(age_limits)
    grouped_CM = np.empty(
        (num_age_groups, num_age_groups), dtype=setting_CM.dtype
    )
    # Get the population data to be used for proportions in the
    pop_proportions = region_data["Population"].div(
        region_data["Population"].sum()
    )
    # Fill in the age-grouped contact matrix
    for i, grp_out in enumerate(age_groups):
        for j, grp_in in enumerate(age_groups):
            cm_slice = setting_CM[np.ix_(grp_out, grp_in)]
            pop_prop_slice = pop_proportions[grp_out] / np.sum(
                pop_proportions[grp_out]
            )
            pop_prop_slice = np.reshape(pop_prop_slice.to_numpy(), (-1, 1))
            grouped_CM[i, j] = np.sum(pop_prop_slice * cm_slice)
    # Population proportions in each age group
    N_age = [np.sum(pop_proportions[group]) for group in age_groups]
    return (grouped_CM, N_age)


def load_demographic_data(
    demographics_path,
    regions,
    num_age_groups,
    minimum_age,
    age_limits,
) -> dict[str, dict[str, np.ndarray]]:
    """
    Loads demography data for the specified FIPS regions, contact mixing data sourced from:
    https://github.com/mobs-lab/mixing-patterns

    Returns
    -------
    demographic_data : dict
        A dictionary of FIPS regions, with 2 age-grouped contact matrices by
        setting (school and other, where other is comprised of work, household,
        and community settings data) and data on the population of the region
        by age group
    """
    # Get the paths to the 3 files we need
    path_to_settings_data = demographics_path + "contact_matrices"
    path_to_population_data = (
        demographics_path + "population_rescaled_age_distributions"
    )
    # Check if the paths to the files exists
    assert os.path.exists(
        demographics_path
    ), f"The base path {demographics_path} does not exist as it should"
    assert os.path.exists(
        path_to_settings_data
    ), "The path to the contact matrices does not exist as it should"
    assert os.path.exists(
        path_to_population_data
    ), "The path to population-rescaled age distributions does not exist as it should"
    # Create an empty dictionary for the demographic data
    demographic_data = dict([(r, "") for r in regions])
    # Create contact matrices
    for r in regions:
        try:
            # e.g., if territory is "North Carolina", pass it as "North_Carolina"
            if len(r.split()) > 1:
                region = "_".join(r.split())
            else:
                region = r
            # Get base school and other contact matrices (for all 85 ages) and
            # the populations of each of these ages
            sch_CM_all, avg_CM_all, region_data = make_two_settings_matrices(
                path_to_population_data,
                path_to_settings_data,
                region,
            )
            # Create the age-grouped school setting contact
            sch_CM, N_age_sch = create_age_grouped_CM(
                region_data,
                sch_CM_all,
                num_age_groups,
                minimum_age,
                age_limits,
            )
            # Create the age-grouped other an average setting contact (average being all settings combined, including school)
            avg_CM, N_age_oth = create_age_grouped_CM(
                region_data,
                avg_CM_all,
                num_age_groups,
                minimum_age,
                age_limits,
            )
            # Save one of the two N_ages (they are the same) in a new N_age var
            N_age = N_age_sch
            # Rescale contact matrices by leading eigenvalue
            avg_CM = avg_CM / rho(avg_CM)
            sch_CM = sch_CM / rho(sch_CM)
            # Transform Other cm with the new age limits [NB: to transpose?]
            region_demographic_data_dict = {
                "sch_CM": sch_CM.T,
                "avg_CM": avg_CM.T,
                "N_age": np.array(N_age),
                "N": np.array(np.sum(N_age)),
            }
            demographic_data[r] = region_demographic_data_dict
        except Exception as e:
            print(
                f"Something went wrong with {region} and produced the following error:\n\t{e}"
            )
            raise e
    return demographic_data


# @@@@@@@@@@@@@@@@@@@@@@@@@@@@@@@@@@@@@@@@@@@@@@@@@@@@@@@@@@@@@@@@@@@@@@@@@@@@@@@
# SPOOFING CODE
# @@@@@@@@@@@@@@@@@@@@@@@@@@@@@@@@@@@@@@@@@@@@@@@@@@@@@@@@@@@@@@@@@@@@@@@@@@@@@@@


class Parameters(object):
    """A dummy container that converts a dictionary into attributes."""

    def __init__(self, dict: dict):
        self.__dict__ = dict


class dual_logger_out(object):
    """
    a class that splits stdout, flushing its contents to a file as well as to stdout
    this is useful for Azure Batch to save logs but also see the output live on the node
    """

    def __init__(self, name, mode):
        self.file = open(name, mode)
        self.stdout = sys.stdout
        sys.stdout = self

    def close(self):
        sys.stdout = self.stdout
        self.file.close()

    def write(self, data):
        self.file.write(data)
        self.stdout.write(data)

    def flush(self):
        self.file.flush()


class dual_logger_err(object):
    """
    a class that splits stderror, flushing its contents to a file as well as to terminal if an error occurs
    this is useful for Azure Batch to save logs but also see the output live on the node
    """

    def __init__(self, name, mode):
        self.file = open(name, mode)
        self.stderr = sys.stderr
        sys.stderr = self

    def close(self):
        sys.stderr = self.stderr
        self.file.close()

    def write(self, data):
        self.file.write(data)
        self.stderr.write(data)

    def flush(self):
        self.file.flush()


# @@@@@@@@@@@@@@@@@@@@@@@@@@@@@@@@@@@@@@@@@@@@@@@@@@@@@@@@@@@@@@@@@@@@@@@@@@@@@@@
# OS operations CODE
# @@@@@@@@@@@@@@@@@@@@@@@@@@@@@@@@@@@@@@@@@@@@@@@@@@@@@@@@@@@@@@@@@@@@@@@@@@@@@@@


def find_files(
    directory: str, filename_contains: str, recursive=False
) -> list[str]:
    """searched `directory` for any files with `filename_contains`,
    optionally searched recrusively down from `directory`

    Parameters
    ----------
    directory : str
        directory, absolute or relative from which to start search
    filename_contains : str
        partial file name to search for
    recursive : bool (optional)
        whether to recursively search subfolders within `directory`

    Returns
    -------
    list[str]
        list of filenames containing `filename_contains`
    """
    # Create a pattern to match filenames containing 'postprocess' with any extension
    if recursive:
        pattern = directory + "/**/*%s*.*" % filename_contains
    else:
        pattern = directory + "/*%s*.*" % filename_contains

    # Use glob to find all matching files
    postprocess_files = glob.glob(pattern, recursive=recursive)

    return [os.path.basename(file) for file in postprocess_files]


def sort_filenames_by_suffix(filenames) -> list[str]:
    """Given a list of filenames, sorts them by the _1/2/3 suffix
    handles a no suffix case as first element.
    An example ordering would be:
    `[file.py, file_0.py, file_5.py, file_11.py, file_new_15.py]`

    Parameters
    ----------
    filenames : list[str]
        list of filenames, ending with _int suffixes.

    Returns
    ----------
    same filenames list but sorted by suffix order.
    """

    def extract_number(filename):
        # Find the last occurrence of '_'
        last_underscore_index = filename.rfind("_")

        # Check if '_' exists in the filename
        if last_underscore_index != -1:
            start = last_underscore_index + 1
            end = filename.rfind(".")
            number_str = filename[start:end]

            # Check if the extracted substring is a valid integer
            if number_str.isdigit():
                return int(number_str)

        return 0

    return sorted(filenames, key=extract_number)<|MERGE_RESOLUTION|>--- conflicted
+++ resolved
@@ -1447,16 +1447,10 @@
     for strain in range(0, num_historical_strains):
         # fill in single strain immune state first. no repeated exposures yet.
         single_strain_state = new_immune_state(0, strain)
-<<<<<<< HEAD
-        immune_history_dist[:, single_strain_state, 0, :] = (
-            strain_exposure_dist[:, strain, :]
-        )  # TODO remove 0
-=======
         # TODO remove 0
         immune_history_dist[
             :, single_strain_state, 0, :
         ] = strain_exposure_dist[:, strain, :]
->>>>>>> eddcfe4f
         # now grab individuals from previous states and infect 1/2 of them with this strain
         multi_strain_states = []
         for prev_state in immune_states:
