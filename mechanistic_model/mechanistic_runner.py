--- conflicted
+++ resolved
@@ -2,12 +2,9 @@
 The following is a class which runs a series of ODE equations, and returns Solution objects for analysis or fitting.
 """
 
-<<<<<<< HEAD
 import datetime
+from collections.abc import Callable
 from typing import Union
-=======
-from collections.abc import Callable
->>>>>>> 0da8d527
 
 import jax
 import jax.numpy as jnp
@@ -43,9 +40,8 @@
 
     def run(
         self,
-<<<<<<< HEAD
-        initial_state,
-        args,
+        initial_state: tuple[jax.Array, jax.Array, jax.Array, jax.Array],
+        args: dict,
         tf: Union[int, datetime.datetime, datetime.date] = 100,
     ):
         """
@@ -60,16 +56,7 @@
         - if `args["CONSTANT_STEP_SIZE"] > 0` uses constant stepsizer of that size, else uses adaptive step sizing
             - discontinuous timepoints can not be specified with constant step sizer
         - implemented with `diffrax.Tsit5()` solver
-
-
         """
-=======
-        initial_state: tuple[jax.Array, jax.Array, jax.Array, jax.Array],
-        args: dict,
-        tf: int = 100,  # default 100 days
-    ):
-        # utils.Parameters is just a spoofing class so ODEs dont need to deal with dict logic
->>>>>>> 0da8d527
         term = ODETerm(
             lambda t, state, parameters: self.model(state, t, parameters)
         )
