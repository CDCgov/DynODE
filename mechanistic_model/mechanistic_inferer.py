--- conflicted
+++ resolved
@@ -318,13 +318,10 @@
             "INTRODUCTION_PERCS": freeze_params.INTRODUCTION_PERCS,
             "INITIAL_INFECTIONS_SCALE": freeze_params.INITIAL_INFECTIONS_SCALE,
             "CONSTANT_STEP_SIZE": freeze_params.CONSTANT_STEP_SIZE,
-<<<<<<< HEAD
-            "MIN_HOMOLOGOUS_IMMUNITY": freeze_params.MIN_HOMOLOGOUS_IMMUNITY,
-=======
             "SEASONALITY_AMPLITUDE": freeze_params.SEASONALITY_AMPLITUDE,
             "SEASONALITY_SECOND_WAVE": freeze_params.SEASONALITY_SECOND_WAVE,
             "SEASONALITY_SHIFT": freeze_params.SEASONALITY_SHIFT,
->>>>>>> b895df9c
+            "MIN_HOMOLOGOUS_IMMUNITY": freeze_params.MIN_HOMOLOGOUS_IMMUNITY,
         }
         parameters = self.sample_if_distribution(parameters)
         # re-create the CROSSIMMUNITY_MATRIX since we may be sampling the STRAIN_INTERACTIONS matrix now
