import copy
import json
import warnings

import jax.numpy as jnp
import numpy as np
import numpyro
from jax.random import PRNGKey
from numpyro import distributions as Dist
from numpyro.diagnostics import summary
from numpyro.infer import MCMC, NUTS

import utils
from config.config import Config
from mechanistic_model.abstract_parameters import AbstractParameters
from mechanistic_model.mechanistic_runner import MechanisticRunner


class MechanisticInferer(AbstractParameters):
    """
    A class responsible for managing the fitting process of a mechanistic runner.
    Taking in priors, sampling from their distributions, managing MCMC or the sampling/fitting proceedure of choice,
    and coordinating the parsing and use of the posterier distributions.
    """

    def __init__(
        self,
        global_variables_path: str,
        distributions_path: str,
        runner: MechanisticRunner,
        initial_state: tuple,
        prior_inferer: MCMC = None,
    ):
        distributions_json = open(distributions_path, "r").read()
        global_json = open(global_variables_path, "r").read()
        self.config = Config(global_json).add_file(distributions_json)
        self.runner = runner
        self.INITIAL_STATE = initial_state
        self.infer_complete = False  # flag once inference completes
        self.set_infer_algo(prior_inferer=prior_inferer)
        self.retrieve_population_counts()
        self.load_cross_immunity_matrix()
        self.load_vaccination_model()
        self.load_contact_matrix()

    def set_infer_algo(self, prior_inferer=None, inferer_type="mcmc"):
        """
        Sets the inferer's inference algorithm and sampler.
        If passed a previous inferer of the same inferer_type, uses posteriors to aid in the definition of new priors.
        This does require special configuration parameters to aid in transition between sequential inferers.

        Parameters
        ----------
        prior_inferer: None, numpyro.infer.MCMC
            the inferer algorithm of the previous sequential call to inferer.infer
            use posteriors in this previous call to help define the priors in the current call.
        """
        supported_infer_algos = ["mcmc"]
        if inferer_type.lower().strip() not in supported_infer_algos:
            raise NotImplementedError(
                "Inference algorithms other than MCMC have not been implemented yet,"
                "try overriding the method in a subclass to set self.inference_algo"
            )

        if inferer_type == "mcmc":
            # default to max tree depth of 5 if not specified
            tree_depth = getattr(self.config, "MAX_TREE_DEPTH", 5)
            self.inference_algo = MCMC(
                NUTS(
                    self.likelihood,
                    dense_mass=True,
                    max_tree_depth=tree_depth,
                    init_strategy=numpyro.infer.init_to_median,
                ),
                num_warmup=self.config.INFERENCE_NUM_WARMUP,
                num_samples=self.config.INFERENCE_NUM_SAMPLES,
                num_chains=self.config.INFERENCE_NUM_CHAINS,
                progress_bar=self.config.INFERENCE_PROGRESS_BAR,
            )
            if prior_inferer is not None:
                # may want to look into this here:
                # https://num.pyro.ai/en/stable/mcmc.html#id7
                assert isinstance(
                    prior_inferer, MCMC
                ), "the previous inferer is not of the same type."
                self.set_posteriors_if_exist(prior_inferer)

    def likelihood(self, obs_metrics):
        """
        Given some observed metrics, samples the likelihood of them occuring
        under a set of parameter distributions sampled by self.inference_algo.

        Currently expects hospitalization data and samples IHR using a negative binomial distribution.
        """
        parameters = self.get_parameters()
        if "INITIAL_INFECTIONS_SCALE" in parameters.keys():
            initial_state = self.scale_initial_infections(
                parameters["INITIAL_INFECTIONS_SCALE"]
            )
        else:
            initial_state = self.INITIAL_STATE

        solution = self.runner.run(
            initial_state, args=parameters, tf=len(obs_metrics)
        )
        # add 1 to idxs because we are stratified by time in the solution object
        # sum down to just time x age bins
        model_incidence = jnp.sum(
            solution.ys[self.config.COMPARTMENT_IDX.C],
            axis=(
                self.config.I_AXIS_IDX.hist + 1,
                self.config.I_AXIS_IDX.vax + 1,
                self.config.I_AXIS_IDX.strain + 1,
            ),
        )
        # axis = 0 because we take diff across time
        model_incidence = jnp.diff(model_incidence, axis=0)
        # save the final timestep of solution array for each compartment
        numpyro.deterministic(
            "final_timestep_s", solution.ys[self.config.COMPARTMENT_IDX.S][-1]
        )
        numpyro.deterministic(
            "final_timestep_e", solution.ys[self.config.COMPARTMENT_IDX.E][-1]
        )
        numpyro.deterministic(
            "final_timestep_i", solution.ys[self.config.COMPARTMENT_IDX.I][-1]
        )
        numpyro.deterministic(
            "final_timestep_c", solution.ys[self.config.COMPARTMENT_IDX.C][-1]
        )
        # sample infection hospitalization rate here
        with numpyro.plate("num_age", self.config.NUM_AGE_GROUPS):
            ihr = numpyro.sample("ihr", Dist.Beta(0.5, 10))

        numpyro.sample(
            "incidence",
            Dist.Poisson(model_incidence * ihr),
            obs=obs_metrics,
        )

    def set_posteriors_if_exist(self, prior_inferer: MCMC):
        """
        Given a `prior_inferer` object look at its samples, check to make sure that
        each parameter sampled has converging chains, then calculate the mean of
        each of the parameters samples, as well as the covariance between all of the parameter
        posterior distributions.

        To exclude certain chains from use in posteriors use `DROP_CHAINS`
        config argument as a list of chain indexes.

        To exclude certain parameters from use in posteriors because you are not
        sampling them this epoch, use the `DROP_POSTERIOR_PARAMETERS` config argument
        as a list of sample names as they appear in `prior_inferer.print_summary()`

        Parameters
        -----------
        prior_inferer: MCMC
            the inferer algorithm used in the previous epoch, or None.

        Updates
        -----------
        self.prior_inferer_particle_means : `np.ndarray`
            non-dropped parameter means across all non-dropped chains
        self.prior_inferer_particle_cov : `np.ndarray`
            non-dropped parameters covariance across all non-dropped chains
        self.prior_inferer_param_names : `list[str]`
            non-dropped parameter names
        self.cholesky_triangle_matrix : `jnp.ndarray`
            a cholesky bottom triangle matrix for each non-dropped parameter.
            Used in cholesky decomposition of a multivariate normal distribution

        Returns
        -----------
        None
        """
        if prior_inferer is not None:
            # get all the samples from each chain run in previous inference
            samples = prior_inferer.get_samples(group_by_chain=True)
            # if a user does not want to use posteriors for certain parameters
            # they can drop them using the DROP_POSTERIOR_PARAMETERS keyword
            for parameter in getattr(
                self.config, "DROP_POSTERIOR_PARAMETERS", []
            ):
                samples.pop(parameter, None)
            # flatten any parameters that are created via numpyro.plate
            # these parameters add a dimensions to `samples` values, and mess with things
            samples = utils.flatten_list_parameters(samples)
            dropped_chains = []
            if hasattr(self.config, "DROP_CHAINS"):
                dropped_chains = self.config.DROP_CHAINS
            # if user specified they want certain chain indexes dropped, do that
            samples = utils.drop_sample_chains(samples, dropped_chains)
            # create a summary of these chains to calculate divergence of chains etc
            sample_summaries = summary(samples)
            # do some sort of testing to ensure the chains are properly converging.
            # lets all flatten all the samples from all chains together
            samples_array_flattened = None
            for sample in samples.keys():
                sample_summary = sample_summaries[sample]
                divergent_chains = False
                if sample_summary["r_hat"] > 1.05:
                    warnings.warn(
                        "WARNING: the inferer has detected divergent chains in the %s parameter "
                        "being passed as input into this epoch. "
                        "Diverging chains can cause summary posterior distributions to not "
                        "accurately reflect the true posterior distribution "
                        "you may use the DROP_CHAINS configuration parameter to "
                        "drop the offending chain " % str(sample),
                        RuntimeWarning,
                    )
                    divergent_chains = True
                # now we add the parameter in flattened form for later
                if samples_array_flattened is None:
                    samples_array_flattened = [samples[sample].flatten()]
                else:
                    samples_array_flattened = np.concatenate(
                        (samples_array_flattened, [samples[sample].flatten()]),
                        axis=0,
                    )
            # if we have divergent chains, warn and show them to the user
            if divergent_chains:
                utils.plot_sample_chains(samples)
            # samples_array_flattened is now of shape (P, N*M)
            # for P parameters, N samples per chain and M chains per parameter
            self.prior_inferer_particle_means = np.mean(
                samples_array_flattened, axis=1
            )
            self.prior_inferer_particle_cov = np.cov(samples_array_flattened)
            self.prior_inferer_param_names = list(samples.keys())
            self.cholesky_triangle_matrix = jnp.linalg.cholesky(
                self.prior_inferer_particle_cov
            )

        return None

    def sample_if_distribution(self, parameters):
        """
        given a dictionary of keys and parameters, searches through all keys
        and samples the distribution associated with that key, if it exists.
        Otherwise keeps the value associated with that key.
        Converts lists with distributions inside to `jnp.ndarray`

        Parameters
        ----------
        parameters: dict{str: obj}
            a dictionary mapping a parameter name to an object, either a value or a distribution.
            `numpyro.distribution` objects are sampled, and their sampled value replaces the distribution object
            within parameters. Capable of sampling lists with static values and distributions together.

        Returns
        ----------
        parameters dictionary with any `numpyro.distribution` objects replaced with jax.tracer samples
        of those distributions from `numpyro.sample`
        """
        for key, param in parameters.items():
            # if distribution, sample and replace
            if issubclass(type(param), Dist.Distribution):
                param = numpyro.sample(key, param)
            # if list, check for distributions within and replace them
            elif isinstance(param, (np.ndarray, list)) and any(
                [
                    issubclass(type(param_lst), Dist.Distribution)
                    for param_lst in param
                ]
            ):
                param = jnp.array(
                    [
                        (
                            numpyro.sample(key + "_" + str(i), param_lst)
                            if issubclass(type(param_lst), Dist.Distribution)
                            else param_lst
                        )
                        for i, param_lst in enumerate(param)
                    ]
                )
            # else static param, do nothing
            parameters[key] = param
        return parameters

    def get_parameters(self):
        """
        Goes through the parameters passed to the inferer, if they are distributions, it samples them.
        Otherwise it returns their raw values.

        Converts all list types with sampled values to jax tracers.

        Returns
        -----------
        dict{str:obj} where obj may either be a float value,
        or a jax tracer, in the case of a sampled value or list containing sampled values.
        """
        # multiple chains of MCMC calling get_parameters() should not share references, deep copy
        freeze_params = copy.deepcopy(self.config)
        parameters = {
            "CONTACT_MATRIX": freeze_params.CONTACT_MATRIX,
            "POPULATION": freeze_params.POPULATION,
            "NUM_STRAINS": freeze_params.NUM_STRAINS,
            "NUM_AGE_GROUPS": freeze_params.NUM_AGE_GROUPS,
            "NUM_WANING_COMPARTMENTS": freeze_params.NUM_WANING_COMPARTMENTS,
            "WANING_PROTECTIONS": freeze_params.WANING_PROTECTIONS,
            "MAX_VAX_COUNT": freeze_params.MAX_VAX_COUNT,
            "CROSSIMMUNITY_MATRIX": freeze_params.CROSSIMMUNITY_MATRIX,
            "VAX_EFF_MATRIX": freeze_params.VAX_EFF_MATRIX,
            "BETA_TIMES": freeze_params.BETA_TIMES,
            "STRAIN_R0s": freeze_params.STRAIN_R0s,
            "INFECTIOUS_PERIOD": freeze_params.INFECTIOUS_PERIOD,
            "EXPOSED_TO_INFECTIOUS": freeze_params.EXPOSED_TO_INFECTIOUS,
            "INTRODUCTION_TIMES": freeze_params.INTRODUCTION_TIMES,
<<<<<<< HEAD
            "INITIAL_INFECTIONS_SCALE": freeze_params.INITIAL_INFECTIONS_SCALE,
=======
            "CONSTANT_STEP_SIZE": freeze_params.CONSTANT_STEP_SIZE,
>>>>>>> 66125364
        }
        parameters = self.sample_if_distribution(parameters)
        # create parameters based on other possibly sampled parameters
        beta = parameters["STRAIN_R0s"] / parameters["INFECTIOUS_PERIOD"]
        gamma = 1 / parameters["INFECTIOUS_PERIOD"]
        sigma = 1 / parameters["EXPOSED_TO_INFECTIOUS"]
        # last waning time is zero since last compartment does not wane
        # catch a division by zero error here.
        waning_rates = np.array(
            [
                1 / waning_time if waning_time > 0 else 0
                for waning_time in freeze_params.WANING_TIMES
            ]
        )
        # add final parameters, if your model expects added parameters, add them here
        parameters = dict(
            parameters,
            **{
                "BETA": beta,
                "SIGMA": sigma,
                "GAMMA": gamma,
                "WANING_RATES": waning_rates,
                "EXTERNAL_I": self.external_i,
                "VACCINATION_RATES": self.vaccination_rate,
                "BETA_COEF": self.beta_coef,
                "SEASONAL_VACCINATION_RESET": self.seasonal_vaccination_reset,
            }
        )

        return parameters

    def infer(self, obs_metrics):
        """
        Infer parameters given priors inside of self.config, returns an inference_algo object with posterior distributions for each sampled parameter.
        Parameters
        -----------
        obs_metrics: jnp.array
            observed metrics on which likelihood will be calculated on to tune parameters.

        Returns
        -----------
        an inference object, often numpyro.infer.MCMC object used to infer parameters.
        This can be used to print summaries, pass along covariance matrices, or query posterier distributions
        """
        self.inference_algo.run(
            rng_key=PRNGKey(self.config.INFERENCE_PRNGKEY),
            obs_metrics=obs_metrics,
        )
        self.inference_algo.print_summary()
        self.infer_complete = True
        return self.inference_algo

    def checkpoint(self, checkpoint_path, group_by_chain=True):
        """
        a function which saves the posterior samples from `self.inference_algo` into `checkpoint_path` as a json file.
        will save anything sampled or numpyro.deterministic as long as it is tracked by `self.inference_algo`

        Parameters
        -----------
        checkpoint_path: str
            a path to which the json file is saved to. Throws error if folders do not exist, overwrites existing JSON files within.

        Returns
        -----------
        None
        """
        if not self.infer_complete:
            print(
                "unable to checkpoint as you have not called infer() yet to produce posteriors"
            )
            return
        # get posterior samples including any calls to numpyro.deterministic
        if group_by_chain:
            samples = self.inference_algo._states[
                self.inference_algo._sample_field
            ]
        else:
            samples = self.inference_algo._states_flat[
                self.inference_algo._sample_field
            ]
        # we cant convert ndarray to samples, so we convert to list first
        for parameter in samples.keys():
            param_samples = samples[parameter]
            if isinstance(param_samples, (np.ndarray, jnp.ndarray)):
                samples[parameter] = param_samples.tolist()
        with open(checkpoint_path, "w") as file:
            json.dump(samples, file)<|MERGE_RESOLUTION|>--- conflicted
+++ resolved
@@ -306,11 +306,8 @@
             "INFECTIOUS_PERIOD": freeze_params.INFECTIOUS_PERIOD,
             "EXPOSED_TO_INFECTIOUS": freeze_params.EXPOSED_TO_INFECTIOUS,
             "INTRODUCTION_TIMES": freeze_params.INTRODUCTION_TIMES,
-<<<<<<< HEAD
             "INITIAL_INFECTIONS_SCALE": freeze_params.INITIAL_INFECTIONS_SCALE,
-=======
             "CONSTANT_STEP_SIZE": freeze_params.CONSTANT_STEP_SIZE,
->>>>>>> 66125364
         }
         parameters = self.sample_if_distribution(parameters)
         # create parameters based on other possibly sampled parameters
