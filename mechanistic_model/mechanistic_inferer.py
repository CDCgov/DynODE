<<<<<<< HEAD
import copy
=======
>>>>>>> 2ed7f5e4
import warnings

import jax.numpy as jnp
import numpy as np
import numpyro
from jax.random import PRNGKey
from numpyro import distributions as Dist
from numpyro.diagnostics import summary
from numpyro.infer import MCMC, NUTS

import utils
from config.config import Config
from mechanistic_model.abstract_parameters import AbstractParameters
from mechanistic_model.mechanistic_runner import MechanisticRunner


class MechanisticInferer(AbstractParameters):
    """
    A class responsible for managing the fitting process of a mechanistic runner.
    Taking in priors, sampling from their distributions, managing MCMC or the sampling/fitting proceedure of choice,
    and coordinating the parsing and use of the posterier distributions.
    """

    def __init__(
        self,
        global_variables_path: str,
        distributions_path: str,
        runner: MechanisticRunner,
        initial_state: tuple,
        prior_inferer: MCMC = None,
    ):
        distributions_json = open(distributions_path, "r").read()
        global_json = open(global_variables_path, "r").read()
        self.config = Config(global_json).add_file(distributions_json)
        self.runner = runner
        self.INITIAL_STATE = initial_state
        self.set_posteriors_if_exist(prior_inferer)
        self.set_infer_algo(prior_inferer=prior_inferer)
        self.retrieve_population_counts()
        self.load_cross_immunity_matrix()
        self.load_vaccination_model()
        self.load_contact_matrix()

    def set_infer_algo(self, prior_inferer=None, inferer_type="mcmc"):
        """
        Sets the inferer's inference algorithm and sampler.
        If passed a previous inferer of the same inferer_type, uses posteriors to aid in the definition of new priors.
        This does require special configuration parameters to aid in transition between sequential inferers.

        Parameters
        ----------
        prior_inferer: None, numpyro.infer.MCMC
            the inferer algorithm of the previous sequential call to inferer.infer
            use posteriors in this previous call to help define the priors in the current call.
        """
        supported_infer_algos = ["mcmc"]
        if inferer_type.lower().strip() not in supported_infer_algos:
            raise NotImplementedError(
                "Inference algorithms other than MCMC have not been implemented yet,"
                "try overriding the method in a subclass to set self.inference_algo"
            )

        if inferer_type == "mcmc":
            self.inference_algo = MCMC(
                NUTS(
                    self.likelihood,
                    dense_mass=True,
                    max_tree_depth=5,
                    init_strategy=numpyro.infer.init_to_median,
                ),
                num_warmup=self.config.INFERENCE_NUM_WARMUP,
                num_samples=self.config.INFERENCE_NUM_SAMPLES,
                num_chains=self.config.INFERENCE_NUM_CHAINS,
                progress_bar=self.config.INFERENCE_PROGRESS_BAR,
            )
            if prior_inferer is not None:
                # may want to look into this here:
                # https://num.pyro.ai/en/stable/mcmc.html#id7
                assert isinstance(
                    prior_inferer, MCMC
                ), "the previous inferer is not of the same type."

    def likelihood(self, obs_metrics):
        """
        Given some observed metrics, samples the likelihood of them occuring
        under a set of parameter distributions sampled by self.inference_algo.

        Currently expects hospitalization data and samples IHR using a negative binomial distribution.

        Parameters
        -----------
        obs_metrics: jnp.ndarray
            the observed metrics on which likelihood is calculated. Usually synthetic or empirical data.

        Returns
        -----------
        None
        """
        # self = copy.deepcopy(self)
        solution = self.runner.run(
            self.INITIAL_STATE, args=self.get_parameters(), tf=len(obs_metrics)
        )
        # add 1 to idxs because we are stratified by time in the solution object
        # sum down to just time x age bins
        model_incidence = jnp.sum(
            solution.ys[self.config.COMPARTMENT_IDX.C],
            axis=(
                self.config.I_AXIS_IDX.hist + 1,
                self.config.I_AXIS_IDX.vax + 1,
                self.config.I_AXIS_IDX.strain + 1,
            ),
        )
        # axis = 0 because we take diff across time
        model_incidence = jnp.diff(model_incidence, axis=0)

        # sample infection hospitalization rate here
        with numpyro.plate("num_age", self.config.NUM_AGE_GROUPS):
            ihr = numpyro.sample("ihr", Dist.Beta(0.5, 10))

<<<<<<< HEAD
=======
        # scale model_incidence by the ihr, then apply NB observation model
        # k = numpyro.sample("k", Dist.HalfCauchy(1.0))
        # numpyro.sample(
        #     "incidence",
        #     Dist.NegativeBinomial2(
        #         mean=model_incidence * ihr, concentration=10
        #     ),
        #     obs=obs_metrics,
        # )
>>>>>>> 2ed7f5e4
        numpyro.sample(
            "incidence",
            Dist.Poisson(model_incidence * ihr),
            obs=obs_metrics,
        )

    def set_posteriors_if_exist(
        self, prior_inferer: MCMC, posterior_transforms={}
    ):
        """
        Given a prior_inferer object look at its samples, check to make sure that
        each parameter sampled has converging chains, then calculate the mean of
        each of the parameters samples, as well as the covariance between all of the parameter
        posterior distributions. These posteriors will be used as priors in the current run.
        """
        if prior_inferer is not None:
            # get all the samples from each chain run in previous inference
            samples = prior_inferer.get_samples(group_by_chain=True)
            # if a user does not want to use posteriors for certain parameters
            # they can drop them using the DROP_POSTERIOR_PARAMETERS keyword
            for parameter in getattr(
                self.config, "DROP_POSTERIOR_PARAMETERS", []
            ):
                samples.pop(parameter, None)
            # flatten any parameters that are created via numpyro.plate
            # these parameters add a dimensions to `samples` values, and mess with things
            samples = utils.flatten_list_parameters(samples)
            dropped_chains = []
            if hasattr(self.config, "DROP_CHAINS"):
                dropped_chains = self.config.DROP_CHAINS
            # if user specified they want certain chain indexes dropped, do that
            samples = utils.drop_sample_chains(samples, dropped_chains)
            # create a summary of these chains to calculate divergence of chains etc
            sample_summaries = summary(samples)
            # do some sort of testing to ensure the chains are properly converging.
            # lets all flatten all the samples from all chains together
            samples_array_flattened = None
            for sample in samples.keys():
                sample_summary = sample_summaries[sample]
                divergent_chains = False
                if sample_summary["r_hat"] > 1.05:
                    warnings.warn(
                        "WARNING: the inferer has detected divergent chains in the %s parameter "
                        "being passed as input into this epoch. "
                        "Diverging chains can cause summary posterior distributions to not "
                        "accurately reflect the true posterior distribution "
                        "you may use the DROP_CHAINS configuration parameter to "
                        "drop the offending chain " % str(sample),
                        RuntimeWarning,
                    )
                    divergent_chains = True
                # now we add the parameter in flattened form for later
                if samples_array_flattened is None:
                    samples_array_flattened = [samples[sample].flatten()]
                else:
                    samples_array_flattened = np.concatenate(
                        (samples_array_flattened, [samples[sample].flatten()]),
                        axis=0,
                    )
            # if we have divergent chains, warn and show them to the user
            if divergent_chains:
                utils.plot_sample_chains(samples)
            # samples_array_flattened is now of shape (P, N*M)
            # for P parameters, N samples per chain and M chains per parameter
            self.prior_inferer_particle_means = np.mean(
                samples_array_flattened, axis=1
            )
            self.prior_inferer_particle_cov = np.cov(samples_array_flattened)
            self.prior_inferer_param_names = list(samples.keys())
            self.cholesky_triangle_matrix = jnp.linalg.cholesky(
                self.prior_inferer_particle_cov
            )

        return None

    def sample_if_distribution(self, parameters):
        """
        given a dictionary of keys and parameters, searches through all keys
        and samples the distribution associated with that key, if it exists.
        Otherwise returns the constant value associated with that key.
        Converts lists with distributions inside to `jnp.ndarray`

        Parameters
        ----------
        parameters: dict{str: obj}
            a dictionary mapping a parameter name to an object, either a value or a distribution.
            `numpyro.distribution` objects are sampled, and their sampled value replaces the distribution object
            within parameters. Capable of sampling lists with static values and distributions together.

        Returns
        ----------
        parameters_cpy: a new dictionary with any `numpyro.distribution` objects replaced with jax.tracer samples
        of those distributions from `numpyro.sample`
        """
        parameters_cpy = {}
        for key, param in parameters.items():
            # if distribution, sample and replace
            if issubclass(type(param), Dist.Distribution):
                sample = numpyro.sample(key, param)
                parameters_cpy[key] = sample
            elif isinstance(param, (np.ndarray, list)) and any(
                [
                    issubclass(type(param_lst), Dist.Distribution)
                    for param_lst in param
                ]
            ):
                lst_with_sample = jnp.array(
                    [
                        (
                            numpyro.sample(key + "_" + str(i), param_lst)
                            if issubclass(type(param_lst), Dist.Distribution)
                            else param_lst
                        )
                        for i, param_lst in enumerate(param)
                    ]
                )
                parameters_cpy[key] = lst_with_sample
            else:
                parameters_cpy[key] = param
        return parameters_cpy

    def get_parameters(self):
        """
        Goes through the parameters passed to the inferer, if they are distributions, it samples them.
        Otherwise it returns their raw values.

        Returns a dictionary of {str:obj} where obj may either be a float value,
        or a jax tracer (in the case of a sampled value).
        Converts all list types to jax tracers if values within are sampled.
        """
        # multiple chains of MCMC calling get_parameters() should not share references, deep copy
        freeze_params = copy.deepcopy(self.config)
        parameters = {
            "CONTACT_MATRIX": freeze_params.CONTACT_MATRIX,
            "POPULATION": freeze_params.POPULATION,
            "NUM_STRAINS": freeze_params.NUM_STRAINS,
            "NUM_AGE_GROUPS": freeze_params.NUM_AGE_GROUPS,
            "NUM_WANING_COMPARTMENTS": freeze_params.NUM_WANING_COMPARTMENTS,
            "WANING_PROTECTIONS": freeze_params.WANING_PROTECTIONS,
            "MAX_VAX_COUNT": freeze_params.MAX_VAX_COUNT,
            "CROSSIMMUNITY_MATRIX": freeze_params.CROSSIMMUNITY_MATRIX,
            "VAX_EFF_MATRIX": freeze_params.VAX_EFF_MATRIX,
            "BETA_TIMES": freeze_params.BETA_TIMES,
            "STRAIN_R0s": freeze_params.STRAIN_R0s,
            "INFECTIOUS_PERIOD": freeze_params.INFECTIOUS_PERIOD,
            "EXPOSED_TO_INFECTIOUS": freeze_params.EXPOSED_TO_INFECTIOUS,
            "INTRODUCTION_TIMES": freeze_params.INTRODUCTION_TIMES,
        }
        # if self.prior_inferer is not None:
        #     parameters = self.sample_from_multivariate_normal(parameters)
        parameters = self.sample_if_distribution(parameters)
        # if we are sampling external introductions, we must reload the function
        self.load_external_i_distributions(parameters["INTRODUCTION_TIMES"])
        beta = parameters["STRAIN_R0s"] / parameters["INFECTIOUS_PERIOD"]
        gamma = 1 / parameters["INFECTIOUS_PERIOD"]
        sigma = 1 / parameters["EXPOSED_TO_INFECTIOUS"]
        # since our last waning time is zero to account for last compartment never waning
        # we include an if else statement to catch a division by zero error here.
        waning_rates = np.array(
            [
                1 / waning_time if waning_time > 0 else 0
                for waning_time in freeze_params.WANING_TIMES
            ]
        )
        # add final parameters, if your model expects added parameters, add them here
        parameters = dict(
            parameters,
            **{
                "BETA": beta,
                "SIGMA": sigma,
                "GAMMA": gamma,
                "WANING_RATES": waning_rates,
                "EXTERNAL_I": self.external_i,
                "VACCINATION_RATES": self.vaccination_rate,
                "BETA_COEF": self.beta_coef,
            }
        )
        # model only expects jax lists, so replace all lists and numpy arrays with lists here.
        for key, val in parameters.items():
            if isinstance(val, (np.ndarray, list)):
                parameters[key] = jnp.array(val)

        return parameters

    def infer(self, obs_metrics):
        """
        Infer parameters given priors inside of self.config, returns an inference_algo object with posterior distributions for each sampled parameter.
        Parameters
        -----------
        obs_metrics: jnp.array
            observed metrics on which likelihood will be calculated on to tune parameters.

        Returns
        -----------
        an inference object, often numpyro.infer.MCMC object used to infer parameters.
        This can be used to print summaries, pass along covariance matrices, or query posterier distributions
        """
        self.inference_algo.run(
            rng_key=PRNGKey(self.config.INFERENCE_PRNGKEY),
            obs_metrics=obs_metrics,
        )
        self.inference_algo.print_summary()
        return self.inference_algo<|MERGE_RESOLUTION|>--- conflicted
+++ resolved
@@ -1,7 +1,4 @@
-<<<<<<< HEAD
 import copy
-=======
->>>>>>> 2ed7f5e4
 import warnings
 
 import jax.numpy as jnp
@@ -90,17 +87,7 @@
         under a set of parameter distributions sampled by self.inference_algo.
 
         Currently expects hospitalization data and samples IHR using a negative binomial distribution.
-
-        Parameters
-        -----------
-        obs_metrics: jnp.ndarray
-            the observed metrics on which likelihood is calculated. Usually synthetic or empirical data.
-
-        Returns
-        -----------
-        None
-        """
-        # self = copy.deepcopy(self)
+        """
         solution = self.runner.run(
             self.INITIAL_STATE, args=self.get_parameters(), tf=len(obs_metrics)
         )
@@ -121,18 +108,6 @@
         with numpyro.plate("num_age", self.config.NUM_AGE_GROUPS):
             ihr = numpyro.sample("ihr", Dist.Beta(0.5, 10))
 
-<<<<<<< HEAD
-=======
-        # scale model_incidence by the ihr, then apply NB observation model
-        # k = numpyro.sample("k", Dist.HalfCauchy(1.0))
-        # numpyro.sample(
-        #     "incidence",
-        #     Dist.NegativeBinomial2(
-        #         mean=model_incidence * ihr, concentration=10
-        #     ),
-        #     obs=obs_metrics,
-        # )
->>>>>>> 2ed7f5e4
         numpyro.sample(
             "incidence",
             Dist.Poisson(model_incidence * ihr),
