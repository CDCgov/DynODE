--- conflicted
+++ resolved
@@ -6,7 +6,7 @@
 
 import json
 import warnings
-from typing import Optional, Union
+from typing import Union
 
 import jax.numpy as jnp
 import jax.typing
@@ -95,30 +95,12 @@
                 ), "the previous inferer is not of the same type."
                 self.set_posteriors_if_exist(prior_inferer)
 
-<<<<<<< HEAD
     def _get_predictions(
         self, parameters: dict, solution: Solution
     ) -> jax.Array:
         """generates post-hoc predictions from solved timeseries in `Solution` and
         parameters used to generate them within `parameters`. This will often be hospitalizations
         but could be more than just that.
-=======
-    def likelihood(
-        self,
-        obs_metrics: Optional[jax.Array] = None,
-        tf: Optional[int] = None,
-        infer_mode=True,
-    ) -> dict[str, Union[Solution, jax.Array, dict],]:
-        """
-        Given some observed metrics, samples the likelihood of them occuring
-        under a set of parameter distributions sampled by self.inference_algo.
-        If `obs_metrics` is not defined and `infer_mode=False`, returns a dictionary
-        containing the Solution object returned by `self.runner`, the hospitalizations
-        predicted by the model, and the parameters returned by `self.get_parameters()`
-
-        if obs_metrics is None likelihood will not actually fit to values and instead return Solutions
-        based on randomly sampled values.
->>>>>>> 03e2c3b8
 
         Parameters
         ----------
@@ -129,67 +111,12 @@
             Solution object returned by `_solve_runner` or any call to `self.runner.run()`
             containing compartment timeseries
 
-<<<<<<< HEAD
         Returns
         -------
         jax.Array or tuple[jax.Array]
             one or more jax arrays representing the different post-hoc predictions generated from
             `solution`. If fitting upon hospitalizations only, then a single jax.Array representing hospitalizations will be present.
         """
-=======
-        Currently expects hospitalization data and samples IHR.
-
-        Parameters
-        ----------
-        obs_metrics : jax.Array, optional
-            observed data, currently expecting hospitalization data, by default None
-        tf : int, optional
-            days to run model for, if obs_metrics is not provided, this parameter is used, by default None
-        infer_mode : bool, optional
-            whether or not to sample log likelihood of hospitalizations
-            using `obs_metrics` as observed variables, by default True
-
-        Returns
-        -------
-        dict[str, Union[Solution, jax.Array, dict]]
-            dictionary containing three keys, `solution`, `hospitalizations`, and `parameters`
-            containing the `Solution` object returned by self.runner, the predicted hospitalizations, and
-            the parameters run respectively
-
-        Raises
-        ------
-        RuntimeError
-            if obs_metrics is None AND tf is none, raises runtime error. Need one or the other
-        """
-        parameters = self.get_parameters()
-        if "INITIAL_INFECTIONS_SCALE" in parameters.keys():
-            initial_state = self.scale_initial_infections(
-                parameters["INITIAL_INFECTIONS_SCALE"]
-            )
-        else:
-            initial_state = self.INITIAL_STATE
-
-        if tf is None:
-            if obs_metrics is None:
-                raise RuntimeError(
-                    "did not specify observed metrics or a number of days to run for, "
-                    "need one or the other"
-                )
-            else:
-                tf = len(obs_metrics)
-        else:  # tf is an int
-            # if we provide a tf, check if it is longer than or equal to the obs metrics
-            # if we have observed metrics to compare to.
-            assert (
-                tf >= len(obs_metrics) if obs_metrics is not None else True
-            ), "len(obs_metrics) > tf"
-
-        solution = self.runner.run(
-            initial_state,
-            args=parameters,
-            tf=tf,
-        )
->>>>>>> 03e2c3b8
         # add 1 to idxs because we are stratified by time in the solution object
         # sum down to just time x age bins
         model_incidence = jnp.sum(
@@ -208,7 +135,9 @@
         hospitalizations = model_incidence * ihr
         return hospitalizations
 
-    def run_simulation(self, tf):
+    def run_simulation(
+        self, tf: int
+    ) -> dict[str, Union[Solution, jax.Array],]:
         parameters = self.get_parameters()
         solution = self._solve_runner(parameters, tf)
         hospitalizations = self._get_predictions(parameters, solution)
@@ -222,10 +151,13 @@
         self,
         tf: int,
         obs_metrics: jax.Array,
-    ) -> dict[str, Union[Solution, jax.Array],]:
+    ):
         """
         Given some observed metrics, samples the likelihood of them occuring
         under a set of parameter distributions sampled by self.inference_algo.
+        If `obs_metrics` is not defined and `infer_mode=False`, returns a dictionary
+        containing the Solution object returned by `self.runner`, the hospitalizations
+        predicted by the model, and the parameters returned by `self.get_parameters()`
 
         if obs_metrics is None likelihood will not actually fit to values and instead return Solutions
         based on randomly sampled values.
@@ -234,6 +166,28 @@
         otherwise runs for `len(obs_metrics)` days. If both `tf` and `obs_metrics` are None, raises RuntimeError.
 
         Currently expects hospitalization data and samples IHR.
+
+        Parameters
+        ----------
+        obs_metrics : jax.Array, optional
+            observed data, currently expecting hospitalization data, by default None
+        tf : int, optional
+            days to run model for, if obs_metrics is not provided, this parameter is used, by default None
+        infer_mode : bool, optional
+            whether or not to sample log likelihood of hospitalizations
+            using `obs_metrics` as observed variables, by default True
+
+        Returns
+        -------
+        dict[str, Union[Solution, jax.Array, dict]]
+            dictionary containing three keys, `solution`, `hospitalizations`, and `parameters`
+            containing the `Solution` object returned by self.runner, the predicted hospitalizations, and
+            the parameters run respectively
+
+        Raises
+        ------
+        RuntimeError
+            if obs_metrics is None AND tf is none, raises runtime error. Need one or the other
         """
         dct = self.run_simulation(tf)
         solution = dct["solution"]
